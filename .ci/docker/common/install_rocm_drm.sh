#!/bin/bash
# Script used only in CD pipeline

###########################
### prereqs
###########################
# Install Python packages depending on the base OS
ID=$(grep -oP '(?<=^ID=).+' /etc/os-release | tr -d '"')
case "$ID" in
  ubuntu)
    apt-get update -y
    apt-get install -y libpciaccess-dev pkg-config
    apt-get clean
    ;;
<<<<<<< HEAD
  centos | almalinux)
=======
  centos|almalinux)
>>>>>>> d0f5df83
    yum install -y libpciaccess-devel pkgconfig
    ;;
  *)
    echo "Unable to determine OS..."
    exit 1
    ;;
esac
python3 -m pip install meson ninja

###########################
### clone repo
###########################
GIT_SSL_NO_VERIFY=true git clone https://gitlab.freedesktop.org/mesa/drm.git
pushd drm

###########################
### patch
###########################
patch -p1 <<'EOF'
diff --git a/amdgpu/amdgpu_asic_id.c b/amdgpu/amdgpu_asic_id.c
index a5007ffc..13fa07fc 100644
--- a/amdgpu/amdgpu_asic_id.c
+++ b/amdgpu/amdgpu_asic_id.c
@@ -22,6 +22,13 @@
  *
  */

+#define _XOPEN_SOURCE 700
+#define _LARGEFILE64_SOURCE
+#define _FILE_OFFSET_BITS 64
+#include <ftw.h>
+#include <link.h>
+#include <limits.h>
+
 #include <ctype.h>
 #include <stdio.h>
 #include <stdlib.h>
@@ -34,6 +41,19 @@
 #include "amdgpu_drm.h"
 #include "amdgpu_internal.h"

+static char *amdgpuids_path = NULL;
+static const char* amdgpuids_path_msg = NULL;
+
+static int check_for_location_of_amdgpuids(const char *filepath, const struct stat *info, const int typeflag, struct FTW *pathinfo)
+{
+	if (typeflag == FTW_F && strstr(filepath, "amdgpu.ids")) {
+		amdgpuids_path = strdup(filepath);
+		return 1;
+	}
+
+	return 0;
+}
+
 static int parse_one_line(struct amdgpu_device *dev, const char *line)
 {
 	char *buf, *saveptr;
@@ -113,10 +133,46 @@ void amdgpu_parse_asic_ids(struct amdgpu_device *dev)
 	int line_num = 1;
 	int r = 0;

+	// attempt to find typical location for amdgpu.ids file
 	fp = fopen(AMDGPU_ASIC_ID_TABLE, "r");
+
+	// if it doesn't exist, search
+	if (!fp) {
+
+	char self_path[ PATH_MAX ];
+	ssize_t count;
+	ssize_t i;
+
+	count = readlink( "/proc/self/exe", self_path, PATH_MAX );
+	if (count > 0) {
+		self_path[count] = '\0';
+
+		// remove '/bin/python' from self_path
+		for (i=count; i>0; --i) {
+			if (self_path[i] == '/') break;
+			self_path[i] = '\0';
+		}
+		self_path[i] = '\0';
+		for (; i>0; --i) {
+			if (self_path[i] == '/') break;
+			self_path[i] = '\0';
+		}
+		self_path[i] = '\0';
+
+		if (1 == nftw(self_path, check_for_location_of_amdgpuids, 5, FTW_PHYS)) {
+			fp = fopen(amdgpuids_path, "r");
+			amdgpuids_path_msg = amdgpuids_path;
+		}
+	}
+
+	}
+	else {
+		amdgpuids_path_msg = AMDGPU_ASIC_ID_TABLE;
+	}
+
+	// both hard-coded location and search have failed
 	if (!fp) {
-		fprintf(stderr, "%s: %s\n", AMDGPU_ASIC_ID_TABLE,
-			strerror(errno));
+		fprintf(stderr, "amdgpu.ids: No such file or directory\n");
 		return;
 	}

@@ -132,7 +188,7 @@ void amdgpu_parse_asic_ids(struct amdgpu_device *dev)
 			continue;
 		}

-		drmMsg("%s version: %s\n", AMDGPU_ASIC_ID_TABLE, line);
+		drmMsg("%s version: %s\n", amdgpuids_path_msg, line);
 		break;
 	}

@@ -150,7 +206,7 @@ void amdgpu_parse_asic_ids(struct amdgpu_device *dev)

 	if (r == -EINVAL) {
 		fprintf(stderr, "Invalid format: %s: line %d: %s\n",
-			AMDGPU_ASIC_ID_TABLE, line_num, line);
+			amdgpuids_path_msg, line_num, line);
 	} else if (r && r != -EAGAIN) {
 		fprintf(stderr, "%s: Cannot parse ASIC IDs: %s\n",
 			__func__, strerror(-r));
EOF

###########################
### build
###########################
meson builddir --prefix=/opt/amdgpu
pushd builddir
ninja install

popd
popd<|MERGE_RESOLUTION|>--- conflicted
+++ resolved
@@ -12,11 +12,7 @@
     apt-get install -y libpciaccess-dev pkg-config
     apt-get clean
     ;;
-<<<<<<< HEAD
-  centos | almalinux)
-=======
   centos|almalinux)
->>>>>>> d0f5df83
     yum install -y libpciaccess-devel pkgconfig
     ;;
   *)
