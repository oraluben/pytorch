--- conflicted
+++ resolved
@@ -18,81 +18,6 @@
 
 constexpr int64_t kCommInitBusyWaitMillis = 2;
 
-<<<<<<< HEAD
-=======
-#if defined(NCCL_MAJOR) && (NCCL_MAJOR == 2) && defined(NCCL_MINOR) && \
-    (NCCL_MINOR >= 14)
-#define NCCL_HAS_COMM_NONBLOCKING
-#endif
-
-#if defined(NCCL_MAJOR) && (NCCL_MAJOR == 2) && defined(NCCL_MINOR) && \
-    (NCCL_MINOR >= 18)
-#define NCCL_HAS_COMM_SPLIT
-#endif
-
-// ncclGetLastError() is enabled only for NCCL versions 2.13+
-// ncclRemoteError only exists in NCCL versions 2.13+
-#if defined(NCCL_MAJOR) && (NCCL_MAJOR == 2) && defined(NCCL_MINOR) && \
-    (NCCL_MINOR >= 13)
-#define ENABLE_NCCL_GET_LAST_ERROR
-#define NCCL_REMOTE_ERROR
-#elif defined(NCCL_MAJOR) && (NCCL_MAJOR >= 3)
-#define ENABLE_NCCL_GET_LAST_ERROR
-#define NCCL_REMOTE_ERROR
-#endif
-
-static_assert(
-    (NCCL_MAJOR == 2 && NCCL_MINOR >= 7) || (NCCL_MAJOR > 2),
-    "NCCL version must be 2.7 or later");
-
-// Error checking is enabled only for NCCL versions 2.4+ since ncclCommAbort()
-// and ncclCommGetAsyncError() are not supported in earlier versions.
-#if defined(NCCL_MAJOR) && (NCCL_MAJOR == 2) && defined(NCCL_MINOR) && \
-    (NCCL_MINOR >= 4)
-#define ENABLE_NCCL_ERROR_CHECKING
-#elif defined(NCCL_MAJOR) && (NCCL_MAJOR >= 3)
-#define ENABLE_NCCL_ERROR_CHECKING
-#endif
-
-// P2P is enabled only for NCCL versions 2.7+ since ncclSend()
-// and ncclRecv() are not supported in earlier versions.
-#if defined(NCCL_MAJOR) && (NCCL_MAJOR == 2) && defined(NCCL_MINOR) && \
-    (NCCL_MINOR >= 7)
-#define ENABLE_NCCL_P2P_SUPPORT
-#elif defined(NCCL_MAJOR) && (NCCL_MAJOR >= 3)
-#define ENABLE_NCCL_P2P_SUPPORT
-#endif
-
-#if defined(NCCL_MAJOR) && (NCCL_MAJOR == 2) && defined(NCCL_MINOR) && \
-    (NCCL_MINOR >= 11)
-#define ENABLE_NCCL_PREMUL_SUM_SUPPORT
-#elif defined(NCCL_MAJOR) && (NCCL_MAJOR >= 3)
-#define ENABLE_NCCL_PREMUL_SUM_SUPPORT
-#endif
-
-// Note: the first version that supports ncclConfig_t is 2.14. Here we
-// fast-forward the version requirement to 2.17 where ncclConfig_t has CTA and
-// CGA fields because they have already been pybinded out.
-#if defined(NCCL_MAJOR) && (NCCL_MAJOR == 2) && defined(NCCL_MINOR) && \
-    (NCCL_MINOR >= 17)
-#define NCCL_HAS_CONFIG
-#elif defined(NCCL_MAJOR) && (NCCL_MAJOR >= 3)
-#define NCCL_HAS_CONFIG
-#endif
-
-#if defined(NCCL_REGISTRATION_SUPPORTED) ||                              \
-    ((defined(NCCL_MAJOR) && (NCCL_MAJOR == 2) && defined(NCCL_MINOR) && \
-      (NCCL_MINOR >= 19)))
-#define NCCL_HAS_COMM_REGISTER
-#elif defined(NCCL_MAJOR) && (NCCL_MAJOR >= 3)
-#define NCCL_HAS_COMM_REGISTER
-#endif
-
-#if NCCL_VERSION_CODE >= NCCL_VERSION(2, 19, 0)
-#define NCCL_HAS_MEM_ALLOC
-#endif
-
->>>>>>> 6bd19e65
 // Macro to throw on a non-successful NCCL return value.
 #define C10D_NCCL_CHECK(cmd, failureReason)                                   \
   do {                                                                        \
