#ifdef USE_C10D_NCCL

#include <nlohmann/json.hpp>
#include <exception>
#include <map>
#include <mutex>
#include <sstream>
#include <stdexcept>
#include <tuple>
#include <utility>

#include <ATen/cuda/CUDAContext.h>
#include <ATen/cuda/CUDAGraph.h>
#include <c10/core/DeviceType.h>
#include <c10/cuda/CUDAAllocatorConfig.h>
#include <c10/cuda/CUDAGraphsC10Utils.h>
#include <c10/cuda/CUDAGuard.h>
#include <c10/util/Exception.h>
#include <c10/util/Logging.h>
#include <c10/util/WaitCounter.h>
#include <c10/util/irange.h>
#include <c10/util/thread_name.h>
#include <torch/csrc/cuda/CUDAPluggableAllocator.h>
#include <torch/csrc/cuda/nccl.h>
#include <torch/csrc/distributed/c10d/FlightRecorder.hpp>
#include <torch/csrc/distributed/c10d/NCCLUtils.hpp>
#include <torch/csrc/distributed/c10d/NanCheck.hpp>
#include <torch/csrc/distributed/c10d/ParamCommsUtils.hpp>
#include <torch/csrc/distributed/c10d/PrefixStore.hpp>
#include <torch/csrc/distributed/c10d/ProcessGroupNCCL.hpp>
#include <torch/csrc/distributed/c10d/TraceUtils.h>
#include <torch/csrc/distributed/c10d/Utils.hpp>
#include <torch/torch.h>
#include <optional>

namespace c10d {

constexpr const char* const kNCCLAbortedCommStoreKey = "NCCLABORTEDCOMM";

namespace {

// NCCL op mapping
const std::map<ReduceOp::RedOpType, ncclRedOp_t> ncclOp = {
    {ReduceOp::MIN, ncclMin},
    {ReduceOp::MAX, ncclMax},
    {ReduceOp::SUM, ncclSum},
    {ReduceOp::PRODUCT, ncclProd},
#ifdef NCCL_HAS_AVG
    {ReduceOp::AVG, ncclAvg},
#endif // NCCL_HAS_AVG
};

// NCCL type typing
std::map<at::ScalarType, ncclDataType_t> ncclDataType = {
    {at::kChar, ncclInt8},
    {at::kByte, ncclUint8},
    {at::kFloat, ncclFloat},
    {at::kDouble, ncclDouble},
    {at::kInt, ncclInt32},
    {at::kLong, ncclInt64},
    {at::kHalf, ncclHalf},
    {at::kBool, ncclUint8},
    {at::kFloat8_e5m2, ncclUint8},
    {at::kFloat8_e4m3fn, ncclUint8},
    {at::kFloat8_e4m3fnuz, ncclUint8},
    {at::kFloat8_e5m2fnuz, ncclUint8},
#ifdef NCCL_HAS_BF16_DATATYPE
    {at::kBFloat16, ncclBfloat16},
#endif // NCCL_HAS_BF16_DATATYPE
};

// Helper function that gets the data type and issues error if not supported
ncclDataType_t getNcclDataType(at::ScalarType type) {
  auto it = ncclDataType.find(type);
  TORCH_CHECK_WITH(
      TypeError,
      it != ncclDataType.end(),
      "Input tensor data type is not supported for NCCL process group: ",
      type);
  return it->second;
}

bool complexViewAsRealAllowed(const ReduceOp& reduceOp) {
  switch (reduceOp) {
    // NOLINTNEXTLINE(bugprone-branch-clone)
    case ReduceOp::SUM:
      return true;
    case ReduceOp::AVG:
      return true;
    case ReduceOp::PREMUL_SUM:
      return true;
    case ReduceOp::UNUSED:
      return true;
    default:
      return false;
  }
  return false;
}

#ifdef ENABLE_NCCL_PREMUL_SUM_SUPPORT
template <typename T, ncclDataType_t dataType>
ncclRedOpRAII unpackPreMulSum(
    const ReduceOp& reduceOp,
    const ncclComm_t& comm) {
  const auto* preMulSupplement =
      reinterpret_cast<NCCLPreMulSumSupplement*>(reduceOp.supplement_.get());
  ncclRedOp_t preMulSum{};
  bool has_tensor = preMulSupplement->tensor_factor.defined();
  auto residence = has_tensor ? ncclScalarDevice : ncclScalarHostImmediate;
  const T* ptr_factor = has_tensor
      ? preMulSupplement->tensor_factor.const_data_ptr<T>()
      : nullptr;
  T scalar_factor = T(preMulSupplement->double_factor);
  ncclRedOpCreatePreMulSum(
      &preMulSum,
      // https://docs.nvidia.com/deeplearning/nccl/user-guide/docs/api/ops.html#ncclredopcreatepremulsum
      // tells us that the scalar input is strictly a multiplier.
      // NOLINTNEXTLINE(cppcoreguidelines-pro-type-const-cast)
      /*scalar=*/has_tensor ? const_cast<T*>(ptr_factor) : &scalar_factor,
      dataType,
      residence,
      comm);
  return ncclRedOpRAII(preMulSum, comm);
}
#endif // ENABLE_NCCL_PREMUL_SUM_SUPPORT

ncclRedOpRAII getNcclReduceOp(
    const ReduceOp& reduceOp,
    at::Tensor& input,
    const ncclDataType_t& dataType,
    const ncclComm_t& comm) {
  try {
    if (input.scalar_type() == at::kBool) {
      if (reduceOp == ReduceOp::SUM) {
        // For bool tensors, map sum to max, which both represent a bitwise or.
        // This is to prevent overflow issues with sum, since we use uint8 to
        // represent a bool (see ncclDataType mapping).
        return ncclMax;
      }
#ifdef NCCL_HAS_AVG
      if (reduceOp == ReduceOp::AVG) {
        C10_THROW_ERROR(
            TypeError, "Cannot use ReduceOp.AVG with boolean inputs");
      }
#endif // NCCL_HAS_AVG
    }
    if (reduceOp == ReduceOp::PREMUL_SUM) {
#ifdef ENABLE_NCCL_PREMUL_SUM_SUPPORT
      switch (dataType) {
        case ncclHalf:
          return unpackPreMulSum<at::Half, ncclHalf>(reduceOp, comm);
        case ncclFloat:
          return unpackPreMulSum<float, ncclFloat>(reduceOp, comm);
        case ncclDouble:
          return unpackPreMulSum<double, ncclDouble>(reduceOp, comm);
        default:
          C10_THROW_ERROR(
              TypeError, "PreMulSum Data type must be half, float, or double");
          return ncclRedOp_t{};
      }
#else
      C10_THROW_ERROR(ValueError, "PreMulSum requires NCCL>=2.11.1");
#endif // ENABLE_NCCL_PREMUL_SUM_SUPPORT
    }
    return ncclOp.at(reduceOp);
  } catch (const std::out_of_range&) {
    switch (reduceOp) {
      case ReduceOp::AVG:
        C10_THROW_ERROR(
            ValueError,
            c10::str(
                "AVG requires NCCL 2.10+. The current version is ",
                NCCL_MAJOR,
                ".",
                NCCL_MINOR));
        break;
      case ReduceOp::BAND:
        C10_THROW_ERROR(ValueError, "Cannot use ReduceOp.BAND with NCCL");
        break;
      case ReduceOp::BOR:
        C10_THROW_ERROR(ValueError, "Cannot use ReduceOp.BOR with NCCL");
        break;
      case ReduceOp::BXOR:
        C10_THROW_ERROR(ValueError, "Cannot use ReduceOp.BXOR with NCCL");
        break;
      default:
        C10_THROW_ERROR(ValueError, "Unhandled ReduceOp");
        break;
    }
  }
}

// Get a key string from device
inline std::string getKeyFromDevice(at::Device& device) {
  return std::to_string(device.index());
}

inline at::DeviceIndex getIndexFromDeviceKey(const std::string& deviceKey) {
  // initialize the device index to -1, which is an invalid value.
  int index = -1;
  try {
    index = std::stoi(deviceKey);
  } catch (const std::invalid_argument& e) {
    LOG(ERROR) << c10::str(
        "Invalid deviceKey: ", deviceKey, ",", e.what(), ".");
  } catch (const std::out_of_range& e) {
    LOG(ERROR) << "Out of range: " << e.what();
  }
  return static_cast<at::DeviceIndex>(index);
}

std::string getKeySendRecv(int myRank, int peer) {
  int lowRank = myRank < peer ? myRank : peer;
  int highRank = myRank < peer ? peer : myRank;
  std::string sendRecvPair =
      std::to_string(lowRank) + ":" + std::to_string(highRank);
  return sendRecvPair;
}

// Get device from tensor
inline at::Device getDevice(at::Tensor& tensor) {
  return tensor.device();
}

// [Sync Streams] Helper that lets the input ncclStreams to wait for the current
// stream. NCCL communications run on ncclStreams, but input tensors are
// allocated on different streams (i.e., current streams). Communications on
// ncclStreams cannot start before pending input tensor ops on current streams
// finish. Otherwise, ops on two streams might read/write same tensors
// concurrently.
//
// The synchronization above alone is not enough. We also need to make sure
// input tensors are not freed before their usages on ncclStreams finish. This
// can be achieved by calling c10::cuda::CUDACachingAllocator::recordStream,
// which remembers the usage stream (ncclStream), creates an event on the usage
// stream when GC attempts to free the input tensor, and delays GC until that
// event is done.
void syncStream(
    at::Device& device,
    at::cuda::CUDAEvent& ncclEvent,
    at::cuda::CUDAStream& ncclStream) {
  ncclEvent.record(at::cuda::getCurrentCUDAStream(device.index()));
  ncclEvent.block(ncclStream);
}

// Given a ncclUniqueId, convert it to a string representation that can be put
// in the store.
std::string buildNcclUniqueIdStr(const ncclUniqueId& ncclID) {
  const uint8_t* bytes = reinterpret_cast<const uint8_t*>(&ncclID);
  std::ostringstream oss;
  for (const auto i : c10::irange(NCCL_UNIQUE_ID_BYTES)) {
    oss << std::hex << static_cast<int>(bytes[i]);
  }
  return oss.str();
}

std::string getNcclAbortedCommStoreKey(const std::string& ncclIdStr) {
  return std::string(kNCCLAbortedCommStoreKey) + ":" + ncclIdStr;
}

// Returns exception's what() given an exception_ptr instance.
std::string getExceptionMsgFromExceptionPtr(
    const std::exception_ptr& exceptionPtr) {
  TORCH_CHECK(exceptionPtr != nullptr);
  try {
    std::rethrow_exception(exceptionPtr);
  } catch (const std::exception& e) {
    return e.what();
  } catch (...) {
    return "Unknown exception type";
  }
}

inline void errorIfCapturingNonCapturableNCCL(c10::cuda::CaptureStatus status) {
  // parentheses avoid some compiler warnings
  static const uint64_t min_version =
      (((uint64_t)2) << 32) + (((uint64_t)9) << 16) + ((uint64_t)6);
  static const uint64_t cur_version = torch::cuda::nccl::version();
  if (cur_version < min_version) {
    TORCH_CHECK_WITH(
        NotImplementedError,
        status == c10::cuda::CaptureStatus::None,
        "Capturing NCCL collectives is only allowed with NCCL >= 2.9.6");
  }
}

} // namespace

// Map from each communicator to its device index.
// This map is used when register/deregister cache segments from cache
// allocator. See design notes below:
// - Each segment should be registered only to the communicator on the
//   same device.
// - We cannot reuse devNCCLCommMap_ in each ProcessGroup because the key may be
//   ranks rather than device in point-to-point case.
// - This map has also to be maintained as global variable since the register
//   hooks are called outside the scope of any PG, thus we need traverse
//   communicators in all PGs.
static std::unordered_map<std::shared_ptr<NCCLComm>, int> ncclCommDevIdxMap;
static std::mutex ncclCommDevIdxMapMutex;
static bool allocatorHooksAttached = false;

std::atomic<bool> ProcessGroupNCCL::shouldDump_(false);

static void cacheAllocatorRegisterHook(
    const c10::cuda::CUDACachingAllocator::TraceEntry& te) {
  // Register after SEGMENT_ALLOC
  if (te.action_ !=
      c10::cuda::CUDACachingAllocator::TraceEntry::Action::SEGMENT_ALLOC) {
    return;
  }

  std::lock_guard<std::mutex> lock(ncclCommDevIdxMapMutex);
  for (auto& it : ncclCommDevIdxMap) {
    auto& ncclComm = it.first;
    auto& devIdx = it.second;
    if (te.device_ == devIdx) {
      // NOLINTNEXTLINE(performance-no-int-to-ptr)
      ncclComm->registerSegment(reinterpret_cast<void*>(te.addr_), te.size_);
    }
  }
}

static void cacheAllocatorDeregisterHook(
    const c10::cuda::CUDACachingAllocator::TraceEntry& te) {
  // deregister before SEGMENT_FREE
  if (te.action_ !=
      c10::cuda::CUDACachingAllocator::TraceEntry::Action::SEGMENT_FREE) {
    return;
  }

  std::lock_guard<std::mutex> lock(ncclCommDevIdxMapMutex);
  for (auto& it : ncclCommDevIdxMap) {
    auto& ncclComm = it.first;
    auto& devIdx = it.second;
    if (te.device_ == devIdx) {
      // NOLINTNEXTLINE(performance-no-int-to-ptr)
      ncclComm->deregisterSegment(reinterpret_cast<void*>(te.addr_));
    }
  }
}

static std::
    unordered_map<std::string, std::unordered_map<std::string, std::string>>
    getNCCLCommDumpMap() {
#if (defined(IS_NCCLX) || defined(USE_ROCM)) && defined(NCCL_COMM_DUMP)
  std::unordered_map<
      std::string /* ncclUniqueID */,
      std::unordered_map<std::string, std::string> /* dump from this comm */>
      ncclDumpMap;
  // dump_nccl_trace is only called from the default PG (local_id_=0), but we
  // want to dump from all comms so we need to iterate over ncclCommDevIdxMap,
  // which is static
  std::vector<std::shared_ptr<NCCLComm>> allNCCLComms;
  // within the critical section, we don't want to dump while holding the lock
  // as dump might hang
  ncclCommDevIdxMapMutex.lock();
  for (auto& [ncclComm, _] : ncclCommDevIdxMap) {
    allNCCLComms.push_back(ncclComm);
  }
  ncclCommDevIdxMapMutex.unlock();
  for (auto& ncclComm : allNCCLComms) {
    std::string ncclUniqueIDStr = buildNcclUniqueIdStr(ncclComm->getNcclId());
    ncclDumpMap[ncclUniqueIDStr] = ncclComm->ncclCommDump();
  }
  return ncclDumpMap;
#else
  return std::unordered_map<
      std::string,
      std::unordered_map<std::string, std::string>>();
#endif // (defined(IS_NCCLX) || defined(USE_ROCM)) && defined(NCCL_COMM_DUMP)
}

std::string dump_nccl_trace(
    bool includeCollectives,
    bool includeStackTraces,
    bool onlyActive) {
  auto ncclDumpMap = getNCCLCommDumpMap();
#if defined(USE_ROCM) && defined(NCCL_COMM_DUMP)
  for (const auto& [ncclUniqueIDStr, dump] : ncclDumpMap) {
    printNcclCommProxyTrace("Received dump signal " + ncclUniqueIDStr, dump);
  }
#endif // defined(USE_ROCM) && defined(NCCL_COMM_DUMP)
  return FlightRecorder::get()->dump(
      ncclDumpMap, includeCollectives, includeStackTraces, onlyActive);
}

std::string dump_nccl_trace_json(bool includeCollectives, bool onlyActive) {
  auto ncclDumpMap = getNCCLCommDumpMap();
  return FlightRecorder::get()->dump_json(
      ncclDumpMap, includeCollectives, onlyActive);
}

std::optional<std::function<void(std::function<void(const std::string&)>)>>&
get_cpp_trace_dumper() {
  static std::optional<
      std::function<void(std::function<void(const std::string&)>)>>
      dumper(std::nullopt);
  return dumper;
}

gil_checker_t& get_gil_checker() {
  static gil_checker_t gil_checker = nullptr;
  return gil_checker;
}

static std::future<bool> launchAsyncGilCheck() {
  std::promise<bool> resultPromise;
  std::future<bool> resultFuture = resultPromise.get_future();
  TORCH_CHECK(get_gil_checker(), "Can't check GIL with null GIL checker");
  std::thread workerThread([promise = std::move(resultPromise)]() mutable {
    c10::setThreadName("pt_nccl_gil_chk");

    try {
      auto& gil_checker = get_gil_checker();
      promise.set_value((*gil_checker)());
    } catch (...) {
      promise.set_exception(std::current_exception());
    }
  });

  // Detach the thread to allow it to run independently
  workerThread.detach();

  return resultFuture;
}

const int64_t ProcessGroupNCCL::kWatchdogThreadSleepMillis = 100;
constexpr int64_t kSynchronizeBusyWaitMillis = 1;
thread_local uint64_t ProcessGroupNCCL::ncclActiveGroupCounter_ = 0;

std::ostream& operator<<(
    std::ostream& output,
    const ProcessGroupNCCL::WorkNCCL& workNCCL) {
  std::string workInfo;
  workInfo = c10::str(
      "WorkNCCL(",
      "SeqNum=",
      workNCCL.seq_,
      ", OpType=",
      opTypeToString(workNCCL.opType_),
      ", NumelIn=",
      workNCCL.numelIn_,
      ", NumelOut=",
      workNCCL.numelOut_,
      ", Timeout(ms)=",
      workNCCL.opTimeout_.count(),
      ")");
  return output << workInfo;
}

ProcessGroupNCCL::WorkNCCL::WorkNCCL(
    std::string pgUID,
    std::string pgDesc,
    at::Device& device,
    int rank,
    OpType opType,
    uint64_t seq,
    bool isP2P,
    const char* profilingTitle,
    const std::optional<std::vector<at::Tensor>>& inputs,
    bool desyncDebug,
    bool enableTiming,
    bool cudaEventCacheEnabled,
    DebugLevel distDebugLevel)
    : Work(rank, opType, profilingTitle, inputs),
      pgUID_(std::move(pgUID)),
      pgDesc_(std::move(pgDesc)),
      device_(device),
      workStartTime_(std::chrono::steady_clock::now()),
      seq_(seq),
      isP2P_(isP2P),
      timingEnabled_(enableTiming),
      distDebugLevel_(distDebugLevel) {
  // Creates the CUDA event wrappers
  // Note: The actual events are lazily created when first recorded to with
  // DEFAULT_FLAGS = cudaEventDisableTiming.
  if (cudaEventCacheEnabled) {
    ncclStartEvent_ = enableTiming
        ? ProcessGroupNCCL::CUDAEventCache::get(device.index())
              ->create(enableTiming)
        : nullptr;
    ncclEndEvent_ = ProcessGroupNCCL::CUDAEventCache::get(device.index())
                        ->create(enableTiming);
  } else {
    ncclStartEvent_ = enableTiming
        ? std::make_shared<at::cuda::CUDAEvent>(cudaEventDefault)
        : nullptr;
    ncclEndEvent_ = std::make_shared<at::cuda::CUDAEvent>(
        enableTiming ? cudaEventDefault : cudaEventDisableTiming);
  }
  futureWorkResult_ =
      c10::make_intrusive<at::ivalue::Future>(c10::AnyEnumType::get());
}

ProcessGroupNCCL::WorkNCCL::WorkNCCL(const WorkNCCL& w)
    : Work(w.rank_, w.opType_),
      std::enable_shared_from_this<WorkNCCL>(w),
      pgUID_(w.pgUID_),
      pgDesc_(w.pgDesc_),
      device_(w.device_),
      ncclStartEvent_(w.ncclStartEvent_),
      ncclEndEvent_(w.ncclEndEvent_),
      ncclComm_(w.ncclComm_),
      blockingWait_(w.blockingWait_),
      opTimeout_(w.opTimeout_),
      ownedEphermeralTimeout_(w.ownedEphermeralTimeout_),
      workStartTime_(w.workStartTime_),
      seq_(w.seq_),
      isP2P_(w.isP2P_),
      startTraceUpdated_(w.startTraceUpdated_),
      numelIn_(w.numelIn_),
      numelOut_(w.numelOut_),
      store_(w.store_),
      futureWorkResult_(w.futureWorkResult_),
      timingEnabled_(w.timingEnabled_),
      trace_id_(w.trace_id_),
      distDebugLevel_(w.distDebugLevel_) {
  exception_ = w.exception_;
}

bool ProcessGroupNCCL::WorkNCCL::isCompleted() {
  if (!ncclComm_->isAborted()) {
    checkAndSetException();
  }
  return exception() || finishedGPUExecutionInternal();
}

bool ProcessGroupNCCL::WorkNCCL::isStarted() {
  if (!ncclComm_->isAborted()) {
    checkAndSetException();
  }
  return exception() || startedGPUExecutionInternal();
}

bool ProcessGroupNCCL::WorkNCCL::isSuccess() const {
  C10_THROW_ERROR(NotImplementedError, "WorkNCCL::isSuccess() is deprecated");
}

void ProcessGroupNCCL::WorkNCCL::checkAndSetException() {
  if (exception()) {
    // We already have an exception.
    return;
  }

  auto exception_ptr = checkForNCCLErrors();
  std::unique_lock<std::mutex> lock(mutex_);
  exception_ = exception_ptr;
  if (exception_) {
    LOG(ERROR) << logPrefix() << "Collective " << *this
               << " raised the following async exception: "
               << getExceptionMsgFromExceptionPtr(exception_);

    // Mark future result as ERROR
    if (futureWorkResult_ && !futureWorkResult_->completed()) {
      futureWorkResult_->markCompleted(
          at::IValue(static_cast<uint8_t>(WorkResult::COMM_ERROR)));
    }
  }
}

const std::string& ProcessGroupNCCL::WorkNCCL::logPrefix() const {
  static std::string prefix = c10::str("[Rank ", rank_, "] ");
  return prefix;
}

void ProcessGroupNCCL::WorkNCCL::setException(
    std::exception_ptr exception_ptr) {
  std::unique_lock<std::mutex> lock(mutex_);
  exception_ = std::move(exception_ptr);
}

// Helper that checks if the NCCL kernels are completed on the GPUs
bool ProcessGroupNCCL::WorkNCCL::finishedGPUExecution() {
  checkAndSetException();
  return finishedGPUExecutionInternal();
}

bool ProcessGroupNCCL::WorkNCCL::startedGPUExecutionInternal() const {
  // if timing is disabled we won't have allocated start events
  if (!timingEnabled_) {
    return false;
  }
  // Checking the work's corresponding CUDA event's status
  if (!ncclStartEvent_->query()) {
    return false;
  }
  return true;
}

bool ProcessGroupNCCL::WorkNCCL::finishedGPUExecutionInternal() const {
  // Checking the work's corresponding CUDA event's status
  // It calls `cudaEventQuery` eventually. Although this seems to be a
  // non-blocking call, but we did notice hangs in the past. It can
  // hang if another thread is holding the CUDA global context lock. For
  // example, when doing a `cudaDeviceSynchronize` or even
  // `cudaStreamSynchronize`.
  if (!ncclEndEvent_->query()) {
    return false;
  }
  return true;
}

bool ProcessGroupNCCL::WorkNCCL::checkTimeout(
    std::optional<std::chrono::milliseconds> timeout) {
  STATIC_SCOPED_WAIT_COUNTER(
      pytorch.wait_counter.ProcessGroupNCCL__checkTimeout);
  auto currentTimepoint = std::chrono::steady_clock::now();
  auto timeElapsed = std::chrono::duration_cast<std::chrono::milliseconds>(
      currentTimepoint - workStartTime_);
  auto workTimeout = timeout ? *timeout : opTimeout_;

  if (timeElapsed < workTimeout) {
    return false;
  }

  // Timed out

  std::string exceptionMsg = c10::str(
      logPrefix(),
      "Watchdog caught collective operation timeout: ",
      *this,
      " ran for ",
      timeElapsed.count(),
      " milliseconds before timing out.");

  LOG(ERROR) << exceptionMsg;

  std::exception_ptr exception_ptr =
      std::make_exception_ptr(C10_BUILD_ERROR(DistBackendError, exceptionMsg));
  if (!exception()) {
    // if there is already an error, we don't override it
    setException(exception_ptr);
  }

  // Mark future result as TIMEOUT
  if (futureWorkResult_ && !futureWorkResult_->completed()) {
    futureWorkResult_->markCompleted(
        at::IValue(static_cast<uint8_t>(WorkResult::TIMEOUT)));
  }
  return true;
}

// Print the traceback of the collective at call time
void ProcessGroupNCCL::WorkNCCL::printTraceback() const {
  // First step we get the corresponding record entry from FR, based on work's
  // trace_id_
  std::optional<FlightRecorder::Entry> entry =
      FlightRecorder::get()->getEntry(trace_id_);
  if (entry.has_value()) {
    auto entryVal = entry.value();
    // Get stack trace from FR entry, in string format
    // Note: `getTraceback` call below invokes `torch::symbolize`, which may
    // need to acquire the GIL. In order for watchdog to be block-free, we make
    // the call with std::async.
    auto future = std::async(
        std::launch::async, [&entryVal]() { return entryVal.getTraceback(); });
    // Wait for the future to complete or timeout
    auto status = future.wait_for(std::chrono::seconds(8));
    if (status == std::future_status::ready) {
      std::string tracebackStr = future.get();
      LOG(ERROR) << "Stack trace of the failed collective: \n" << tracebackStr;
    } // else, symbolizer probably timed out, we skip logging the stack trace.
  } else {
    LOG(ERROR)
        << "Stack trace of the failed collective not found, "
        << "potentially because FlightRecorder is disabled. "
        << "You can enable it by setting TORCH_NCCL_TRACE_BUFFER_SIZE to a non-zero value.";
  }
}

void ProcessGroupNCCL::WorkNCCL::handleException(
    ErrorHandlingMode errorHandling) {
  if (exception_) {
    auto exceptionMsg = c10::str(
        "Some NCCL operations have failed or timed out. Due to the ",
        "asynchronous nature of CUDA kernels, subsequent GPU operations ",
        "might run on corrupted/incomplete data.");
    LOG(ERROR) << logPrefix() << exceptionMsg;
    C10_LOG_API_USAGE_ONCE("ProcessGroupNCCL.WorkNCCL.handleException");

    auto logger = c10d::C10dLogger::getLogger();
    if (logger) {
      ::c10d::C10dLoggingData data;
      data.strings["work_nccl_exception"] =
          getExceptionMsgFromExceptionPtr(exception_);
      logger->log(data);
    }

    if (SHOULD_TEAR_DOWN(errorHandling)) {
      auto tearDownMsg = c10::str(
          "To avoid data inconsistency, we are taking the entire process down.");
      LOG(ERROR) << logPrefix() << tearDownMsg;
      std::rethrow_exception(exception_);
    }
  }
}

void ProcessGroupNCCL::WorkNCCL::synchronize() {
  synchronizeStream();
  if (c10d::allow_inflight_collective_as_graph_input()) {
    c10d::unregister_work(
        c10::intrusive_ptr<
            ProcessGroupNCCL::WorkNCCL>::unsafe_reclaim_from_nonowning(this));
  }
}

void ProcessGroupNCCL::WorkNCCL::synchronizeStream() {
  auto currentStream = at::cuda::getCurrentCUDAStream(device_.index());
  // Block the current stream on the NCCL stream
  ncclEndEvent_->block(currentStream);

  if (avoidRecordStreams_) {
    stashed_for_allocator_safety_->clear();
  }
}

// Same as calling synchronize() when blockingWait_ is false
bool ProcessGroupNCCL::WorkNCCL::wait(std::chrono::milliseconds timeout) {
  RECORD_PARAM_COMMS(
      std::make_tuple(static_cast<int64_t>(this->seq_), this->isP2P_), // seq
      std::make_tuple(pgUID_, pgDesc_), // PG name tuple
      rank_, // rank
      "wait", // collective name
      0, // inNelems
      0, // outNelems
      at::kByte, // dType
      std::vector<int64_t>(), // inSplitSizes
      std::vector<int64_t>(), // outSplitSizes
      -1,
      -1,
      static_cast<int>(1)); // number of device?

  // synchronize() will block the current stream on the NCCL stream
  synchronize();

  // In case of blockingWait or a timeout value is specified by the user, we
  // block the CPU thread until the work is completed or timed out.
  if (blockingWait_ || timeout != kNoTimeout) {
    while (!isCompleted()) {
      bool timedOut = checkTimeout(
          timeout == kNoTimeout ? std::nullopt : std::make_optional(timeout));
      // Explicitly abort ncclComms here before throwing this timed out
      // exception to users.
      // If throwing timed out excepiton without aborting nccl communicators
      // here, it was observed that CUDA GPU will have 100% utilization and
      // can not run new events successfully.
      if (timedOut) {
        std::string exceptionMsg = c10::str(
            logPrefix(), "Work ", (*this), " timed out in blocking wait.");
        LOG(ERROR) << exceptionMsg;
        break;
      }
      // Yield
      std::this_thread::sleep_for(
          std::chrono::milliseconds(kSynchronizeBusyWaitMillis));
    }
  } else if (isBarrierOp_ && !isCompleted()) {
    // For barrier wait when timeout is unspecified, we block the CPU thread on
    // current stream. This is to minimize the CPU barrier wait time in healthy
    // path
    auto currentStream = at::cuda::getCurrentCUDAStream(device_.index());
    // CUDAStream wrapper will correctly use a DeviceGuard here
    currentStream.synchronize();
  }

  // If exception is detected, throw it from the main CPU thread
  if (exception()) {
    // Abort NCCL communicators
    abort();
    // Throw exception (from main thread here)
    handleException(TearDown);
  }

  // TODO(kwen2501): this should be moved to c10d tests, to qualify a NCCL
  // upgrade. Once a NCCL version is qualified, this code should not be needed
  // at runtime.
#ifdef PGNCCL_ENABLE_HASH
  if (distDebugLevel_ >= DebugLevel::Detail) {
    auto numel = getTensorsNumel(*outputs_);
    auto hashValue = hashTensors(*outputs_);
    PRINT_COLLECTIVE_HASH_SIGNATURE(
        "output", opTypeToString(opType_), numel, hashValue);
  }
#endif // PGNCCL_ENABLE_HASH
  // Always return true, because abort API is not implemented.
  return true;
}

void ProcessGroupNCCL::WorkNCCL::abort() {
  // dump before aborting for rcclexp
#if defined(USE_ROCM) && defined(NCCL_COMM_DUMP)
  auto dumpMap = ncclComm_->ncclCommDump();
  printNcclCommProxyTrace("WorkNCCL::abort", dumpMap);
#endif // USE_ROCM && NCCL_COMM_DUMP

  // Abort all communicators of this work
  ncclComm_->abort();

  ncclCommDevIdxMapMutex.lock();
  ncclCommDevIdxMap.erase(ncclComm_);
  ncclCommDevIdxMapMutex.unlock();
}

ProcessGroupNCCL::CUDAEventCache::CUDAEventCache() = default;

// CUDA event is used to record the start/end of one Work.
// Instead of let the CUDA event gets destroyed, we now reuse it after the Work
// has been erased from workMetaList_.
// This is to avoid the potential deadlock caused by CudaEventDestroy.
std::shared_ptr<at::cuda::CUDAEvent> ProcessGroupNCCL::CUDAEventCache::create(
    bool timing) {
  // Register the deleter as a callback when the WorkNCCL object is destroyed.
  // Each deleter keeps a ref count to the cache object, so that even when
  // the thread that creates the cache is gone, the cache object won't be
  // destroyed until all the events in the cache are destroyed (ref number drops
  // to zero).
  auto deleter = [cache = shared_from_this(),
                  timing](at::cuda::CUDAEvent* event) {
    std::lock_guard<std::mutex> lock(cache->cacheMutex_);
    // We put the event back to the cache deque once the WorkNCCL object is
    // destroyed.
    cache->eventsArray_[timing ? 1 : 0].push_back(event);
  };
  at::cuda::CUDAEvent* event = nullptr;
  {
    std::lock_guard<std::mutex> lock(cacheMutex_);
    auto& events = eventsArray_[timing ? 1 : 0];
    // If we still have events in the cache, we reuse it. Otherwise, we create a
    // new one.
    if (!events.empty()) {
      event = events.front();
      events.pop_front();
    } else {
      event = new at::cuda::CUDAEvent(
          timing ? cudaEventDefault : cudaEventDisableTiming);
    }
  }
  return std::shared_ptr<at::cuda::CUDAEvent>(event, std::move(deleter));
}

std::shared_ptr<ProcessGroupNCCL::CUDAEventCache> ProcessGroupNCCL::
    CUDAEventCache::get(at::DeviceIndex device) {
  // A per-thread singleton of device-to-CUDAEventCache map.
  // Map is needed because events cannot be reused across devices.
  // Per-thread ownership is needed to support multi-threaded case (instead of
  // multi-process case).
  static thread_local std::
      map<at::DeviceIndex, std::shared_ptr<ProcessGroupNCCL::CUDAEventCache>>
          cacheDeviceMap;
  // Check if device has already been in the map, if not, add a new entry
  auto it = cacheDeviceMap.find(device);
  if (it == cacheDeviceMap.end()) {
    cacheDeviceMap.emplace(
        device, std::make_shared<ProcessGroupNCCL::CUDAEventCache>());
  }
  return cacheDeviceMap[device];
}

static std::atomic<size_t> process_group_id = 0;

constexpr const char* MULTI_DEVICE_ERROR_MSG =
    "Expecting one tensor only but got multiple. You are probably using multiple "
    "devices under one thread. The support for such usage has been deprecated. "
    "For details, please refer to "
    "https://pytorch.org/docs/stable/distributed.html#multi-gpu-collective-functions. "
    "ProcessGroupNCCL continues supporting multi-process and multi-thread modes.";

ProcessGroupNCCL::ProcessGroupNCCL(
    c10::intrusive_ptr<Store> store,
    int rank,
    int size,
    c10::intrusive_ptr<Options> options)
    : Backend(rank, size),
      store_(std::move(store)),
      options_(std::move(options)),
      terminateProcessGroup_(false),
      terminateHeartbeatMonitorThread_(false),
      local_id_(process_group_id++),
      intraNodeComm_(initIntraNodeComm()) {
  TORCH_CHECK_WITH(
      ValueError,
      at::cuda::getNumGPUs() != 0,
      "ProcessGroupNCCL is only supported with GPUs, no GPUs found!");

  // getNcclVersion needs to get called before launching threads which can
  // potentially call getenv. getNcclVersion internally calls setenv to set some
  // environment variables from config file, which can race with getenv from
  // other threads and cause segfaults.
  const auto ncclVersion = getNcclVersion();
  this->setGroupUid(options_->group_name);
  this->localDeviceCount_ = static_cast<int>(at::cuda::getNumGPUs());
  logPrefix_ = createLogPrefix();
  blockingWait_ = getCvarBool(TORCH_NCCL_BLOCKING_WAIT, false);
  asyncErrorHandling_ = static_cast<ErrorHandlingMode>(
      getCvarInt(TORCH_NCCL_ASYNC_ERROR_HANDLING, 3 /*SkipCleanUp*/));
  desyncDebug_ = getCvarBool(TORCH_NCCL_DESYNC_DEBUG, false) ||
      (dist_debug_level_ >= DebugLevel::Detail);
  rethrowCUDAErrors_ = getCvarBool(TORCH_NCCL_RETHROW_CUDA_ERRORS, true);
  // TODO, we should either deprecate TORCH_NCCL_DUMP_ON_TIMEOUT
  // or change its name to reflect that dump happens on exception including
  // both timeout and other errors.
  dumpOnTimeoutOrEx_ = getCvarBool(TORCH_NCCL_DUMP_ON_TIMEOUT, true) ||
      (dist_debug_level_ >= DebugLevel::Detail);
  propagatePgError_ = getCvarBool(TORCH_NCCL_PROPAGATE_ERROR, false);
  // logging C++ stack isn't safe. Introduce a variable to control it.
  logCppStackOnUncleanShutdown_ =
      getCvarBool(TORCH_NCCL_LOG_CPP_STACK_ON_UNCLEAN_SHUTDOWN, true);
  enableNanCheck_ = getCvarBool(TORCH_NCCL_NAN_CHECK, false);
  heartbeat_ = 1ULL;
  monitorThreadEnabled_.store(getCvarBool(TORCH_NCCL_ENABLE_MONITORING, true));
  cudaEventCacheEnabled_.store(getCvarBool(TORCH_NCCL_CUDA_EVENT_CACHE, true));
  heartbeatTimeoutInSec_ =
      getCvarInt(TORCH_NCCL_HEARTBEAT_TIMEOUT_SEC, 60 * 8 /*8 Mins*/);
  waitTimeoutDumpInMilSec_ =
      getCvarInt(TORCH_NCCL_WAIT_TIMEOUT_DUMP_MILSEC, 60 * 1000 /*60 Sec*/);
  coordCheckIntervalMilSec_ = getCvarInt(TORCH_NCCL_COORD_CHECK_MILSEC, 1000);
  traceBufferSize_ = getCvarInt(TORCH_NCCL_TRACE_BUFFER_SIZE, 2000);
  enableCollecticeHashDebug_ = (dist_debug_level_ >= DebugLevel::Detail);
  // store_ usually is wrapped with PrefixStore and the prefix is different
  // across different ProcessGroupNCCL(PG) instances. We need to get the
  // underlying non-PrefixStore for sharing global information shared across
  // different PGs.
  PrefixStore* prefixStore = dynamic_cast<PrefixStore*>(store_.get());
  globalStore_ =
      prefixStore ? prefixStore->getUnderlyingNonPrefixStore() : store_;
  enableTiming_.store(
      getCvarBool(TORCH_NCCL_ENABLE_TIMING, false) || desyncDebug_);
  avoidRecordStreams_ = getCvarBool(TORCH_NCCL_AVOID_RECORD_STREAMS, false);
#ifdef NCCL_HAS_COMM_REGISTER
  useTensorRegisterAllocatorHook_ =
      getCvarBool(TORCH_NCCL_USE_TENSOR_REGISTER_ALLOCATOR_HOOK, false);
  if (c10::cuda::CUDACachingAllocator::CUDAAllocatorConfig::
          expandable_segments()) {
    useTensorRegisterAllocatorHook_ = false;
    LOG(INFO)
        << logPrefix()
        << "disables TORCH_NCCL_USE_TENSOR_REGISTER_ALLOCATOR_HOOK because it is not compatible with CUDA allocator expandable segments mode.";
  }
#endif // NCCL_HAS_COMM_REGISTER

  if (blockingWait_) {
    LOG(INFO)
        << logPrefix()
        << "TORCH_NCCL_BLOCKING_WAIT is enabled, NO watchdog thread is created.";
  } else {
    if (desyncDebug_ && asyncErrorHandling_ == NoHandling) {
      LOG(INFO)
          << logPrefix()
          << "TORCH_NCCL_DESYNC_DEBUG and TORCH_NCCL_ASYNC_ERROR_HANDLING "
          << "must both be enabled. "
          << "Enabling TORCH_NCCL_ASYNC_ERROR_HANDLING.";
      asyncErrorHandling_ = SkipCleanUp;
    }
  }

  // in blockingWait mode, we don't need to enable the watchdog thread to check
  // the timeout or nccl error because the main thread would throw an exception
  // and it is the user's responsibility to handle the exception.
  if (!blockingWait_) {
    ncclCommWatchdogThread_ =
        std::thread(&ProcessGroupNCCL::ncclCommWatchdog, this);
  }

  init();
  const std::string OFF = "OFF";
  std::string torch_distributed_debug =
      getCvarString({"TORCH_DISTRIBUTED_DEBUG"}, OFF.c_str());
  LOG(INFO) << logPrefix() << "ProcessGroupNCCL initialization options: "
            << "size: " << size << ", global rank: " << globalRank()
            << ", TIMEOUT(ms): " << options_->timeout.count()
            << ", USE_HIGH_PRIORITY_STREAM: "
            << options_->is_high_priority_stream
            << ", SPLIT_FROM: " << options_->split_from
            << ", SPLIT_COLOR: " << options_->split_color
            << ", PG Name: " << options_->group_name;

  LOG(INFO) << logPrefix() << "ProcessGroupNCCL environments: "
            << "NCCL version: " << ncclVersion
            << ", TORCH_NCCL_ASYNC_ERROR_HANDLING: " << asyncErrorHandling_
            << ", TORCH_NCCL_DUMP_ON_TIMEOUT: " << dumpOnTimeoutOrEx_
            << ", TORCH_NCCL_PROPAGATE_ERROR: " << propagatePgError_
            << ", TORCH_NCCL_WAIT_TIMEOUT_DUMP_MILSEC: "
            << waitTimeoutDumpInMilSec_
            << ", TORCH_NCCL_DESYNC_DEBUG: " << desyncDebug_
            << ", TORCH_NCCL_ENABLE_TIMING: " << enableTiming_.load()
            << ", TORCH_NCCL_BLOCKING_WAIT: " << blockingWait_
            << ", TORCH_DISTRIBUTED_DEBUG: " << torch_distributed_debug
#ifdef NCCL_HAS_COMM_REGISTER
            << ", TORCH_NCCL_USE_TENSOR_REGISTER_ALLOCATOR_HOOK: "
            << useTensorRegisterAllocatorHook_
#endif // NCCL_HAS_COMM_REGISTER
            << ", TORCH_NCCL_ENABLE_MONITORING: "
            << monitorThreadEnabled_.load()
            << ", TORCH_NCCL_HEARTBEAT_TIMEOUT_SEC: " << heartbeatTimeoutInSec_
            << ", TORCH_NCCL_TRACE_BUFFER_SIZE: " << traceBufferSize_
            << ", TORCH_NCCL_COORD_CHECK_MILSEC: " << coordCheckIntervalMilSec_
            << ", TORCH_NCCL_NAN_CHECK: " << enableNanCheck_
            << ", TORCH_NCCL_CUDA_EVENT_CACHE: " << cudaEventCacheEnabled_
            << ", TORCH_NCCL_LOG_CPP_STACK_ON_UNCLEAN_SHUTDOWN: "
            << logCppStackOnUncleanShutdown_;

  if (options_->global_ranks_in_group.empty()) {
    this->globalRankStart = 0;
  } else {
    this->globalRankStart =
        static_cast<int>(options_->global_ranks_in_group[0]);
  }

  if (options_->global_ranks_in_group.empty()) {
    this->globalRankStride = 1;
  } else if (options_->global_ranks_in_group.size() == 1) {
    this->globalRankStride = 0;
  } else {
    bool ranksAreStrided = true;
    auto startRank = options_->global_ranks_in_group[0];
    auto stride =
        options_->global_ranks_in_group[1] - options_->global_ranks_in_group[0];
    for (std::vector<uint64_t>::size_type i = 0;
         i < options_->global_ranks_in_group.size();
         i++) {
      if (options_->global_ranks_in_group[i] != startRank + i * stride) {
        ranksAreStrided = false;
        break;
      }
    }

    if (ranksAreStrided) {
      this->globalRankStride = static_cast<int>(
          options_->global_ranks_in_group[1] -
          options_->global_ranks_in_group[0]);
    } else {
      this->globalRankStride = -1;
    }
  }

  // Attach hooks to cache allocator to trigger the hooks whenever a traced
  // action is called. In the following hooks, we register a newly allocated
  // segment when SEGMENT_ALLOC action occurs, and deregister a segment when
  // SEGMENT_FREE action occurs.
  // We attach hooks only once at the first PG creation.
  // Attaching hooks fails if CUDACachingAllocator is not initialized, so
  // Init for CUDA is called (and is a no-op if CUDA is already
  // initialized).
  if (useTensorRegisterAllocatorHook_ && !allocatorHooksAttached) {
    at::globalContext().lazyInitDevice(c10::DeviceType::CUDA);
    c10::cuda::CUDACachingAllocator::attachAllocatorTraceTracker(
        &cacheAllocatorRegisterHook);
    c10::cuda::CUDACachingAllocator::attachAllocatorTraceTracker(
        &cacheAllocatorDeregisterHook);
    allocatorHooksAttached = true;
  }

  // Enable Desync Debugger per user setting
  if (desyncDebug_) {
    desyncDebugger_.init(rank, size, store_);
  }
}

void ProcessGroupNCCL::eagerConnectSingleDevice(at::Device device) {
  const auto key = getKeyFromDevice(device);
  LOG(INFO) << logPrefix() << "Eagerly connecting nccl backend with device "
            << device;
  initNCCLComm(key, device, OpType::ALLREDUCE);
}

bool ProcessGroupNCCL::useNonblocking() {
#ifndef NCCL_HAS_COMM_NONBLOCKING
  return false;
#else
  // Already parsed, return the cached value
  if (useNonblocking_.has_value()) {
    return useNonblocking_.value();
  }
  // Get environment variable.
  auto nbEnv = c10::utils::check_env("TORCH_NCCL_USE_COMM_NONBLOCKING");

  // 1st priority: Respect the user's setting
  if (options_->config.blocking != NCCL_CONFIG_UNDEF_INT) {
    useNonblocking_ = options_->config.blocking == 0;
  }
  // 2nd priority: Respect the environment variable
  else if (nbEnv.has_value()) {
    useNonblocking_ = nbEnv;
  }
  // 3rd priority: automatically use nonblocking if we are in eager init mode
  else if (getBoundDeviceId()) {
    useNonblocking_ = true;
  }
  // 4th priority: otherwise, nonblocking = false to preserve old behavior
  else {
    useNonblocking_ = false;
  }

  LOG(INFO) << logPrefix()
            << "Using non-blocking mode: " << useNonblocking_.value();
  return useNonblocking_.value();
#endif // NCCL_HAS_COMM_NONBLOCKING
}

void ProcessGroupNCCL::performNocolorSplit(at::Device device) {
  // If our backend doesn't support splitting, this is a no-op for
  // ranks not in the new subgroup (and ranks that would be in it will
  // just use a new communicator rather than split).
#ifdef NCCL_HAS_COMM_SPLIT
  const auto key = getKeyFromDevice(device);
  LOG(INFO) << logPrefix() << "Performing nocolor split on backend device "
            << device << ", key " << key << ", i am " << this;
  bool useNb = useNonblocking();
  options_->config.blocking = useNb ? 0 : 1;
  auto comm = getNCCLComm(key);
  if (comm == nullptr) {
    LOG(ERROR) << logPrefix()
               << "No parent communicator exists for nocolor split";
  }
  NCCLComm::split(
      comm.get(),
      NCCL_SPLIT_NOCOLOR,
      rank_,
      options_->config,
      options_->global_ranks_in_group);
#endif // NCCL_HAS_COMM_SPLIT
}

bool ProcessGroupNCCL::isInitialized() {
  if (devNCCLCommMap_.empty()) {
    return false;
  }
  std::lock_guard<std::mutex> lock(mutex_);
  bool initialized = true;
  for (const auto& [_, comm] : devNCCLCommMap_) {
    if (!comm->isInitialized()) {
      initialized = false;
      break;
    }
  }
  return initialized;
}

ErrorType ProcessGroupNCCL::getError() {
  std::lock_guard<std::mutex> lock(errorMutex_);
  return error_;
}

void ProcessGroupNCCL::registerMemPool(c10::cuda::MemPool* pool) {
  const auto key = std::to_string(pool->device());
  auto device = at::Device(at::DeviceType::CUDA, pool->device());
  LOG(INFO) << logPrefix()
            << "Performing NCCL user buffer registration for all buffers in "
            << "MemPool: " << pool->id() << ", device index: " << key
            << ", i am " << this;
  auto ncclComm = getNCCLComm(key);
  if (ncclComm == nullptr) {
    // HACK: currently we are using this function for NVLS
    // reductions, and that's why using OpType::ALLREDUCE.
    // If we end up using this API for zero-copy P2P, we might
    // need to refactor and account for different OpType.
    ncclComm = initNCCLComm(key, device, OpType::ALLREDUCE);
  }
  TORCH_INTERNAL_ASSERT(ncclComm != nullptr);
  auto ctx = c10::cuda::MemPoolContext(pool);
  auto snapshot = c10::cuda::CUDACachingAllocator::snapshot();
  for (const auto& segmentInfo : snapshot.segments) {
    TORCH_INTERNAL_ASSERT(
        segmentInfo.device == pool->device(),
        "Mismatch between CUDA memory segment device and pool's device");
    ncclComm->registerSegment(
        // NOLINTNEXTLINE(performance-no-int-to-ptr)
        reinterpret_cast<void*>(segmentInfo.address),
        segmentInfo.total_size,
        /*errorOnRereg=*/false); // ignores reregistration error
  }
}

void ProcessGroupNCCL::deregisterMemPool(c10::cuda::MemPool* pool) {
  const auto key = std::to_string(pool->device());
  auto device = at::Device(at::DeviceType::CUDA, pool->device());
  LOG(INFO) << logPrefix()
            << "Performing NCCL user buffer deregistration for all buffers in "
            << "MemPool: " << pool->id() << ", device index: " << key
            << ", i am " << this;
  auto ncclComm = getNCCLComm(key);
  if (ncclComm == nullptr) {
    // HACK: currently we are using this function for NVLS
    // reductions, and that's why using OpType::ALLREDUCE.
    // If we end up using this API for zero-copy P2P, we might
    // need to refactor and account for different OpType.
    ncclComm = initNCCLComm(key, device, OpType::ALLREDUCE);
  }
  TORCH_INTERNAL_ASSERT(ncclComm != nullptr);
  auto ctx = c10::cuda::MemPoolContext(pool);
  auto snapshot = c10::cuda::CUDACachingAllocator::snapshot();
  for (const auto& segmentInfo : snapshot.segments) {
    TORCH_INTERNAL_ASSERT(
        segmentInfo.device == pool->device(),
        "Mismatch between CUDA memory segment device and pool's device");
    // NOLINTNEXTLINE(performance-no-int-to-ptr)
    ncclComm->deregisterSegment(reinterpret_cast<void*>(segmentInfo.address));
  }
}

c10::intrusive_ptr<intra_node_comm::IntraNodeComm> ProcessGroupNCCL::
    initIntraNodeComm() {
  using IntraNodeComm = intra_node_comm::IntraNodeComm;
  if (!IntraNodeComm::isEnabled()) {
    return nullptr;
  }
  auto prefixStore = c10::make_intrusive<PrefixStore>("IntraNodeComm", store_);
  auto comm = c10::make_intrusive<IntraNodeComm>(prefixStore, rank_, size_);
  if (comm->rendezvous()) {
    return comm;
  } else {
    return nullptr;
  }
}

void ProcessGroupNCCL::setSequenceNumberForGroup() {
} // NCCL just starts sequence numbers at 0.

uint64_t ProcessGroupNCCL::getSequenceNumberForGroup() {
  return seqCollective_;
}

void ProcessGroupNCCL::registerOnCompletionHook(
    std::function<void(std::shared_ptr<WorkInfo>)>&& hook) {
  TORCH_WARN_ONCE(
      "ProcessGroupNCCL OnCompletion hook will be deprecated in favor of Flight Recorder. "
      "Please check out FlightRecorder.hpp for information that is recorded at work completion. "
      "You can file an issue if you want additional information to be recorded. "
      "You can also file an RFC if you want Flight Recorder to accept plugins that customize the recording.")

  TORCH_CHECK_WITH(
      DistBackendError,
      onCompletionHook_ == nullptr,
      "ProcessGroupNCCL OnCompletion hook already registered");

  TORCH_CHECK_WITH(
      ValueError,
      enableTiming_.load(),
      "ProcessGroupNCCL OnCompletion hook requires recording start and end "
      "events which require setting TORCH_NCCL_ENABLE_TIMING environment variable. "
      "This is only available for NCCL version >= 2.4.");
  onCompletionHook_ = std::move(hook);
  onCompletionHookThread_ = std::thread(&ProcessGroupNCCL::runHookLoop, this);
}

// must release GIL when calling this method
void ProcessGroupNCCL::waitForPendingWorks() {
  // Reasoning about hook completion:
  // 1. waitForPendingWorks should be called after user code has finished
  // calling
  //    all collectives. This means, when we got here, all of the collectives
  //    are either in workMetaList_ or has been erased from workMetaList_.
  // 2. The watchdog thread grabs both locks to move Work object from the
  //    workMetaList_ to the completedWorkList_, and the hook thread only erases
  //    a Work object after the hook is returned. Therefore, after user code
  //    calls a collective, its Work object is either in workMetaList_ or in
  //    completedWorkList_ before it finishes.
  // 3. We have three threads and two locks.
  //      a. main thread (this function) grabs two locks atomically
  //      b. watchdog thread (watchdogHandler function) always grabs
  //      workMetaListMutex_
  //         first and then grabs completedWorkListMutex_.
  //      c. hook thread (runHookLoop function) only grabs
  //      completedWorkListMutex_. Therefore, locks are always acquired in the
  //      same order and hence no deadlocks.
  while (true) {
    {
      std::lock(workMetaListMutex_, completedWorkListMutex_);
      std::lock_guard<std::mutex> lockWork(workMetaListMutex_, std::adopt_lock);
      std::lock_guard<std::mutex> lockHook(
          completedWorkListMutex_, std::adopt_lock);

      if (workMetaList_.empty() && completedWorkList_.empty()) {
        return;
      }
    }

    std::this_thread::sleep_for(
        std::chrono::milliseconds(kWatchdogThreadSleepMillis));
  }
}

void ProcessGroupNCCL::enableCollectivesTiming() {
  enableTiming_.store(true);
}

bool ProcessGroupNCCL::waitForFutureOrTimeout(
    std::future<bool>& fut,
    const std::chrono::milliseconds& timeOutMilSec,
    const std::string& futDescription,
    ::c10d::C10dLoggingData& debugLog,
    bool throwException) {
  std::string errorMsg;
  bool complete = false;

  TORCH_CHECK(fut.valid(), "Expected a valid future");
  std::future_status status = fut.wait_for(timeOutMilSec);
  if (status == std::future_status::ready) {
    // Calling .get() will re-raise any exception from the future, and we don't
    // care about the retval
    try {
      bool result = fut.get();
      if (result) {
        VLOG(2) << logPrefix()
                << "future successfully executed for: " << futDescription;
        debugLog.strings["status"] = "SUCCESS";
        complete = true;
      }
    } catch (const std::exception& e) {
      errorMsg = c10::str(
          logPrefix(),
          "Exception thrown when waiting for future ",
          futDescription,
          ": ",
          e.what());

      debugLog.strings["status"] = "EXCEPTION";
      debugLog.strings["exception"] = e.what();
      LOG(ERROR) << errorMsg;
    } catch (...) {
      errorMsg = c10::str(
          logPrefix(),
          "Unknown exception thrown when waiting for future ",
          futDescription);
      debugLog.strings["status"] = "EXCEPTION";
      debugLog.strings["exception"] = "Unknown exception";
      LOG(ERROR) << errorMsg;
    }
  } else {
    errorMsg = c10::str(
        logPrefix(),
        "Future for ",
        futDescription,
        " timed out after ",
        timeOutMilSec.count(),
        " ms");
    debugLog.strings["status"] = "TIMEOUT";
    LOG(ERROR) << errorMsg;
  }
  if (throwException && !errorMsg.empty()) {
    C10_THROW_ERROR(DistBackendError, errorMsg);
  }
  return complete;
}

void ProcessGroupNCCL::abortCommsFromMap(
    std::unordered_map<std::string, std::shared_ptr<NCCLComm>>& ncclCommsMap,
    const std::optional<std::string>& abortReason) {
  // The process may control multiple devices, loop through the communicators on
  // each device
  for (auto& it : ncclCommsMap) {
    auto& devName = it.first;
    auto& ncclComm = it.second;
    VLOG(2) << logPrefix() << "ProcessGroupNCCL destroying ncclComm_ "
            << ncclComm->repr() << " on CUDA device: " << devName;
    // abort() call now has GPU guard inside
    ncclComm->abort(abortReason);
    // Note that we don't remove the aborted communicators from the
    // cache. The reason is that if we do remove the communicator
    // from the cache, it is possible that a new collective operation
    // calls `ncclCommInitRank` to create a new communicator whereas
    // other ranks might have failed/timed out and didn't enter
    // `ncclCommInitRank`. As a result, when there is a failure on
    // a communicator the application receives an exception and its
    // their responsibility to destroy the process group and recreate
    // it to recover from errors.

    VLOG(2) << logPrefix() << "ProcessGroupNCCL destroyed "
            << " communicator on CUDA device: " << devName;
  }
}

// Abort all communicators on this rank
// Note: original name of this method is `abort`. It was renamed to
// `abortComms` to distinguish from the `abort` method below. The `abort`
// method calls `abortComms` but does more destruction than the latter.
bool ProcessGroupNCCL::abortComms(
    const std::optional<std::string>& abortReason) {
  // Remove record from global ncclCommDevIdxMapMutex before aboarting,
  // so that a new cache segment would not register to already aborded
  // communicators. Note that ncclCommDevIdxMap is a global container which may
  // contain other PG's communicators, thus we need to only erase communicators
  // for the current PG.
  ncclCommDevIdxMapMutex.lock();
  for (auto& it : devNCCLCommMap_) {
    auto& ncclComm = it.second;
    ncclCommDevIdxMap.erase(ncclComm);
  }
  ncclCommDevIdxMapMutex.unlock();

  std::lock_guard<std::mutex> lock(mutex_);
  abortCommsFromMap(devNCCLCommMap_, abortReason);
  abortCommsFromMap(inInitializationCommMap_, abortReason);
  return true;
}

// Abort this backend.
void ProcessGroupNCCL::abort() {
  // This will log counter for how long the abort actually takes.
  STATIC_SCOPED_WAIT_COUNTER(pytorch.ProcessGroupNCCL__abort);

  // Don't join threads here since the purpose of this method is to abort all
  // communicators and signal the threads to exit. Joining on the threads could
  // potentially block and hence avoid it in this method.
  terminateProcessGroup_.store(true);
  workMetaListCV_.notify_one();

  // lauch abort asynchrounously and wait for it to complete or timeout
  LOG(INFO) << logPrefix()
            << "Launching ProcessGroupNCCL abort asynchrounously.";
  std::future<bool> fut =
      std::async(std::launch::async, [this]() { return this->abortComms(); });

  ::c10d::C10dLoggingData debugLog;
  waitForFutureOrTimeout(
      fut, options_->timeout, "ProcessGroup abort", debugLog, true);
  LOG(INFO) << logPrefix() << "ProcessGroupNCCL aborts successfully.";

  // We need to wait for abort to finish before we can safely shut down
  // heartbeat monitoring thread.
  terminateHeartbeatMonitorThread_.store(true);
  monitorWakeUpCV_.notify_one();
}

// Difference between `abort()` and `shutdown()`:
// 1. `abort()` will signal communicators to terminate all NCCL kernels
// immediately.
// 2. `shutdown()` will wait for all NCCL kernels to finish before destroying
// communicators.

// Destroy (shutdown) this backend -- normal exit.
void ProcessGroupNCCL::shutdown() {
  LOG(INFO) << logPrefix()
            << "Starting to destroy process group, flushing operations.";
  // Flush all collectives
  {
    std::lock_guard<std::mutex> lock(mutex_);
    for (auto& it : devNCCLCommMap_) {
      auto& ncclComm = it.second;
      ncclComm->finalize();
    }
  }
#ifdef NCCL_HAS_COMM_NONBLOCKING
  // Wait for all operations to complete.  If NCCL comm is non-blocking and
  // timeout is reach, this will throw an exception.
  for (auto& it : devNCCLCommMap_) {
    auto& ncclComm = it.second;
    // Use long interval to avoid acquiring CPU too frequently
    ncclComm->waitReady(true);
  }
<<<<<<< HEAD
#endif
=======
  // Deregister memory pool after finalizing all collectives
  if (memPool_) {
    try {
      deregisterMemPool(memPool_.get());
    } catch (...) {
      LOG(ERROR) << logPrefix() << "Failed to deregister memory pool, ignoring";
    }
  }
>>>>>>> 0fb5b224
  // Tell watchdog to (1) flush its queue and (2) do not use comm objects
  // anymore because I am going to destroy them now
  LOG(INFO) << logPrefix() << "Operations flushed, joining watchdog thread.";
  terminateProcessGroup_.store(true);
  workMetaListCV_.notify_one();
  if (ncclCommWatchdogThread_.joinable()) {
    ncclCommWatchdogThread_.join();
  }
  if (onCompletionHookThread_.joinable()) {
    onCompletionHookThread_.join();
  }
  // Watchdog thread exiting, retire heartbeat monitoring thread now to avoid
  // false alarm
  terminateHeartbeatMonitorThread_.store(true);
  monitorWakeUpCV_.notify_one();
  // Destroy the communicator, reclaim resources
  LOG(INFO) << logPrefix() << "Watchdog joined, destroying NCCL communicators.";
  {
    std::lock_guard<std::mutex> lock(mutex_);
    for (auto& it : devNCCLCommMap_) {
      auto& ncclComm = it.second;
      ncclComm->destroy();
    }
  }
  LOG(INFO) << logPrefix() << "Destroy complete.";
}

// NOLINTNEXTLINE(bugprone-exception-escape)
ProcessGroupNCCL::~ProcessGroupNCCL() {
  LOG(INFO) << logPrefix() << "ProcessGroupNCCL destructor entered.";

  // `shutdown()` or `abort` already called. Skip the favor of disposing
  // communicators.
  if (!terminateProcessGroup_.load()) {
    // If user haven't explicitly destroy/shutdown process group, destructor
    // needs to do so
    // First print warning on first rank of each node
    if (rank_ % localDeviceCount_ == 0) {
      TORCH_WARN_ONCE(
          "WARNING: destroy_process_group() was not called before program exit, "
          "which can leak resources. For more info, please see "
          "https://pytorch.org/docs/stable/distributed.html#shutdown");
    }

    // Note 1: in distributed_c10d.py, a reference to PG is held by the global
    // context. Therefore, we are here only when the global context is tearing
    // down, which means the entire program is exiting.  At this point, user
    // will no longer care about the result of any collective, thus we can use
    // abort instead of destroy to make the destruction non-blocking.

    // TODO: Note 1 is not true in case of a C++ program using libtorch, which
    // does not have the global context mentioned. In that case, calling
    // `abort()` here could lead to corrupted result. We should consider not
    // doing anything and just let things leak. Adversarial example:
    /*
      Work routine(Tensor& t) {
        pg = ProcessGroupNCCL(…);
        w = pg.allReduce(t);
        return w;
      }
    */
    abort();
  }

  // Make sure we've told threads to stop; doesn't hurt if we'd done so before.
  // Tell watchdog and onCompletionHook:
  terminateProcessGroup_.store(true);
  workMetaListCV_.notify_one();
  // Tell heartbeat thread:
  terminateHeartbeatMonitorThread_.store(true);
  monitorWakeUpCV_.notify_one();

  // Wait for all threads to finish before returning
  if (ncclCommWatchdogThread_.joinable()) {
    ncclCommWatchdogThread_.join();
    LOG(INFO) << logPrefix() << "ProcessGroupNCCL watchdog thread joined.";
  }
  if (ncclHeartbeatMonitorThread_.joinable()) {
    ncclHeartbeatMonitorThread_.join();
    LOG(INFO) << logPrefix()
              << "ProcessGroupNCCL heart beat monitor thread joined.";
  }
  if (onCompletionHookThread_.joinable()) {
    onCompletionHookThread_.join();
    LOG(INFO) << logPrefix()
              << "ProcessGroupNCCL onCompletionHookThread thread joined.";
  }
}

bool ProcessGroupNCCL::dumpDebuggingInfo(bool includeStackTrace /*=true*/) {
  // Serialize all calls to this function to avoid corrupting data, but allow
  // multiple calls in one runtime. User is responsible for preserving the
  // output file from an earlier call before a later call overwrites it.
  static std::mutex writeDebugInfoMutex;
  std::lock_guard<std::mutex> lock(writeDebugInfoMutex);
  LOG(ERROR)
      << logPrefix()
      << "ProcessGroupNCCL preparing to dump debug info. Include stack trace: "
      << includeStackTrace;
  if (traceBufferSize_ > 0) {
    // We dump nccl trace into local disk by default and users can register
    // their customized writer by inheriting `DebugInfoWriter` via
    // `registerDebugInfoWriter`.
    auto ncclTrace = dump_nccl_trace(true, includeStackTrace, false);
    DebugInfoWriter& writer = DebugInfoWriter::getWriter(globalRank());
    LOG(INFO) << logPrefix() << "ProcessGroupNCCL dumping nccl trace to "
              << writer.getWriterTarget();
    writer.write(ncclTrace);
    return true;
  }
  return false;
}

void ProcessGroupNCCL::terminateProcess(const std::string& errMsg) {
  // Logging with `FATAL`, after errMsg printed, it calls `std::abort()`
  // to terminate the program execution.
  LOG(FATAL) << logPrefix() << errMsg;
}

static long computeDeltaMS(
    std::chrono::time_point<std::chrono::steady_clock> start,
    std::chrono::time_point<std::chrono::steady_clock> end) {
  return std::chrono::duration_cast<std::chrono::milliseconds>(end - start)
      .count();
}

std::string ProcessGroupNCCL::getNCCLWatchdogTimeoutErrorMsg(
    const std::string& extraMsg) {
  return c10::str(
      logPrefix(),
      "Received a dump signal due to a collective timeout from ",
      extraMsg,
      " and we will try our best to dump the debug info. ",
      "Last enqueued NCCL work: ",
      pgStatus_->lastEnqueuedSeq,
      ", last completed NCCL work: ",
      pgStatus_->lastCompletedSeq,
      ".",
      "This is most likely caused by incorrect usages of collectives, e.g., wrong ",
      "sizes used across ranks, the order of collectives is not same for all ranks ",
      "or the scheduled collective, for some reason, didn't run. Additionally, ",
      "this can be caused by GIL deadlock or other reasons such as network errors or ",
      "bugs in the communications library (e.g. NCCL), etc. ");
}

std::string ProcessGroupNCCL::getNCCLWatchdogTimeoutExitMsg(
    const std::string& exitReason) {
  return c10::str(
      logPrefix(),
      "Terminating the process after attempting to dump debug info, due to ",
      exitReason,
      ".");
}

void ProcessGroupNCCL::heartbeatMonitor() {
  c10::setThreadName("pt_nccl_heartbt");

  uint64_t heartBeatCounter = 0ULL;
  std::string errorMsg;
  std::string exitReason;
  bool checkDumpSignal = (dumpOnTimeoutOrEx_ && local_id_ == 0);
  int monitorPollInterval = checkDumpSignal || propagatePgError_
      ? coordCheckIntervalMilSec_
      : heartbeatTimeoutInSec_ * 1000;
  auto lastTimePollStore = std::chrono::steady_clock::now();
  auto lastTimeHeartBeatCheck = std::chrono::steady_clock::now();
  std::optional<DumpPipe> dumpPipe = std::nullopt;
  if (local_id_ == 0) {
    // DumpPipe is one per-trainer process, and its convenient to name them
    // after 'global' ranks in the system, So we assume processgroup (uid)==0 is
    // the global PG and has globally unique rank ids across trainers.
    dumpPipe.emplace(rank_);
  }
  while (true) {
    // This won't have any lock since this lock is only used here.
    // Please be aware that mutex `monitorMutex_` should not be used
    // somewhere else to avoid the deadlock.
    std::unique_lock<std::mutex> lock(monitorMutex_);
    if (monitorWakeUpCV_.wait_for(
            lock, std::chrono::milliseconds(monitorPollInterval), [&] {
              return terminateHeartbeatMonitorThread_.load();
            })) {
      // For the normal complete or user interception, monitorWakeUpCV_
      // will get notified, we early return and exit heartbeatMonitor.
      return;
    }
    auto currentTime = std::chrono::steady_clock::now();

    if (propagatePgError_) {
      // Check and set remote error if it has not been set before
      checkAndSetRemoteError();
    }

    // We put extra functionality in the thread for the default PG (aka,
    // local_id_=0) because the signal is same across different PGs. We only
    // need to run once per process to avoid duplicate things performed in too
    // many separate threads. For example, we check a global flag on the
    // TCPStore periodically to see if any PG on any rank observed a timeout and
    // signaled peers to dump debugging info, and we avoid hammering the
    // TCPStore from all PGs on the same rank.
    if (checkDumpSignal) {
      // There are two scenarios where monitor thread will dump on timeout:
      // 1. The current rank is the first to observe a timeout in watchdog.
      // (shouldDump_ was set to true by the watchdog thread).
      // 2. Other ranks detected the timeout and signal the current rank to
      // dump. In addtion, monitor threads will dump if watchdog threads has no
      // heartbeat or dumpPipe is not empty.
      if (shouldDump_.load()) {
        errorMsg = getNCCLWatchdogTimeoutErrorMsg("this local rank");
        exitReason = "collective timeout or exception";
        break;
      }
      // We poll store to see if some ranks have flagged a timeout when
      // we haven't polled for `heartbeat_timeout` seconds and there haven't
      // any work added or removed for `watchdog_timeout` seconds.
      if (computeDeltaMS(lastWorkListUpdateTime_, currentTime) >=
              kWatchdogThreadSleepMillis &&
          computeDeltaMS(lastTimePollStore, currentTime) >=
              coordCheckIntervalMilSec_) {
        lastTimePollStore = currentTime;
        auto handleError = [&](const std::string& errorMessage) {
          LOG(WARNING)
              << logPrefix()
              << "Failed to check the \"should dump\" flag on TCPStore, "
              << "(maybe TCPStore server has shut down too early), with error: "
              << errorMessage;
          // We give up for now assuming TCPStore has been torn down.
          return;
        };
        // Wrap globalStore_->check() in a try-catch block to avoid crashing if
        // the store is not available.
        bool checkExceptionDump = false;
        try {
          checkExceptionDump =
              globalStore_->check({std::string(kStoreDumpKey)});
        } catch (const c10::DistNetworkError& e) {
          handleError(e.msg());
        } catch (const std::exception& e) {
          handleError(e.what());
        }

        if (checkExceptionDump) {
          int timeOutRank = -1;
          if (!shouldDump_.load()) {
            LOG(ERROR)
                << logPrefix()
                << "Observed flight recorder dump signal from another rank via TCPStore.";
          }
          shouldDump_.store(true);
          try {
            auto vec = globalStore_->get(std::string(kStoreDumpKey));
            TORCH_CHECK_WITH(
                DistBackendError,
                vec.size() == sizeof(int),
                "Invalid size for the timeout rank ID");
            std::memcpy(&timeOutRank, vec.data(), vec.size());
          } catch (const std::exception& e) {
            LOG(ERROR) << logPrefix()
                       << "Failed to get timeout rank ID from TCPStore."
                       << e.what();
          }
          errorMsg =
              getNCCLWatchdogTimeoutErrorMsg(c10::str(" rank ", timeOutRank));
          exitReason = "collective timeout or exception";
          break;
        }
      }
    }

    if (computeDeltaMS(lastTimeHeartBeatCheck, currentTime) >=
        heartbeatTimeoutInSec_ * 1000l) {
      // Check the heart beat of watchdog thread.
      lastTimeHeartBeatCheck = currentTime;
      auto heartbeat = heartbeat_.load();
      if (heartbeat != heartBeatCounter) {
        heartBeatCounter = heartbeat;
      } else {
        shouldDump_.store(true);
        // Watchdog heartbeat timeout.
        errorMsg = c10::str(
            logPrefix(),
            "ProcessGroupNCCL's watchdog got stuck for ",
            heartbeatTimeoutInSec_,
            " seconds without making progress in monitoring enqueued collectives. ",
            "This typically indicates a NCCL/CUDA API (e.g., CudaEventDestroy) hang blocking the watchdog, ",
            "and could be triggered by another thread holding the GIL inside a ",
            "CUDA api (for example, CudaEventDestroy), or other deadlock-prone behaviors.",
            "If you suspect the watchdog is not actually stuck and a longer timeout would help, ",
            "you can either increase the timeout (TORCH_NCCL_HEARTBEAT_TIMEOUT_SEC) to a larger value "
            "or disable the heartbeat monitor (TORCH_NCCL_ENABLE_MONITORING=0)."
            "If either of aforementioned helps, feel free to file an issue to PyTorch about the short timeout "
            "or false positive abort; otherwise, please attempt to debug the hang. ");
        exitReason = "ProcessGroupNCCL watchdog hang";
        break;
      }
    }
    // process a request to dump the trace. only PG uid 0 will respond to dump
    // requests, but this is fine since all PG's feed into the same flight
    // recorder and dump. After dump, the training should continue.
    if (dumpPipe.has_value() && dumpPipe->shouldDump()) {
      // best effort dump, not waiting for the dump here
      std::future<bool> fut = std::async(
          std::launch::async, [this]() { return this->dumpDebuggingInfo(); });
    }
  }
  LOG(ERROR) << errorMsg;

  // We perform some checks to help users debug the timeout/hang issue:
  // 1. Dump the nccl trace (flight recorder) to help debug the issue
  //    (timeout after waitTimeoutDumpInMilSec_, which is one minute).
  // 2. Check if there is a GIL deadlock (timeout after 300ms).
  // 3. Try to dump the c++ stacktraces (blocking and would hang,
  //    users can turn this off by set
  //    TORCH_NCCL_LOG_CPP_STACK_ON_UNCLEAN_SHUTDOWN=0).

  // Dump the nccl trace (flight recorder).
  if (checkDumpSignal && shouldDump_.load()) {
    // Store debug info to storage if no other thread does it. (By default to
    // local disk)
    bool dumpStackTrace = true;
    ::c10d::C10dLoggingData debugLog;
    debugLog.integers["pg_id"] = static_cast<int64_t>(local_id_);
    debugLog.integers["rank"] = rank_;
    debugLog.integers["global_rank"] = globalRank();
    debugLog.integers["world_size"] = getSize();
    debugLog.strings["flight_recorder_version"] = c10d::version_val_str;
    for (int i = 0; i < 2; i++) {
      std::future<bool> asyncDebugDump =
          std::async(std::launch::async, [this, dumpStackTrace]() {
            return this->dumpDebuggingInfo(dumpStackTrace);
          });

      // wait for the dump until timeout - log data
      auto complete = waitForFutureOrTimeout(
          asyncDebugDump,
          std::chrono::milliseconds(waitTimeoutDumpInMilSec_),
          "Flight recorder dump in heartbeatMonitor",
          debugLog,
          false);

      if (complete) {
        LOG(INFO)
            << logPrefix()
            << "Finished flight recorder successfully. Output can be analyzed using the fr_trace script.";
        break;
      }
      // If we failed to dump, try dumping without stack trace in the 2nd
      // iteration.
      dumpStackTrace = false;
    }
    debugLog.integers["trace_enabled"] = int64_t(dumpStackTrace);
    auto logger = c10d::C10dLogger::getLogger();
    if (logger) {
      logger->log(debugLog);
    }
    // Indicate to watchdog thread that we have finished dumping.
    promiseFlightRecorderDump_.set_value();
  }

  // GIL deadlock check.
  if (get_gil_checker() != nullptr) {
    auto fut = launchAsyncGilCheck();
    auto kGilCheckTimeout = std::chrono::milliseconds(300);
    auto futStatus = fut.wait_for(kGilCheckTimeout);
    if (futStatus != std::future_status::ready) {
      TORCH_CHECK(
          futStatus != std::future_status::deferred,
          "Expected the future to have been launched eagerly.");
      LOG(ERROR)
          << logPrefix()
          << "Could not acquire GIL within 300 ms on exit, possible GIL induced hang";
    }
  } else {
    VLOG(2)
        << logPrefix()
        << "GIL checker was not registered, perhaps this is a no-python build?";
  }

  // Dump the c++ stacktraces.
  auto& cpp_dumper = get_cpp_trace_dumper();
  if (logCppStackOnUncleanShutdown_ && cpp_dumper.has_value()) {
    LOG(INFO) << logPrefix() << "Dumping c++ stacktraces:";
    cpp_dumper.value()(
        [&](const std::string& line) { LOG(INFO) << logPrefix() << line; });
    LOG(INFO) << logPrefix() << "Finished c++ stacktraces dump.";
  }

  // There are two possible cases for the watchdog thread exit:
  // Case one: desync report runs quickly, and it follows the step:
  // collective timeout -> desync -> exception handling -> destructors
  // -> set terminateHeartbeatMonitorThread_ -> notify monitorWakeUpCV_.
  // So the code either early returns above or will skip the sleep below.
  // Case two: desync might be slow or get stuck. Or we get stuck in
  // destructors, we will sleep for some time before calling std::abort() to
  // kill the whole process.
  if ((terminateProcessGroup_.load() || desyncDebug_ || shouldDump_.load()) &&
      !terminateHeartbeatMonitorThread_.load()) {
    // Leave another two mins for desync report generation or process group
    // destroy.
    std::this_thread::sleep_for(std::chrono::seconds(heartbeatTimeoutInSec_));
    LOG(INFO) << logPrefix() << "slept for " << heartbeatTimeoutInSec_
              << " waiting for desync report or process group destroy.";
  }

  // At this point, we either already sleep for another `heartbeatTimeoutInSec_`
  // or the thread has finished. Because we don't want to block the monitor
  // thread, so We mark the thread detach and the dump of debug info becomes
  // "best effort". If the process exit normally, marking it detach also makes
  // sense because we don't really care about dumping the debug info.

  // We already log completion inside the thread, so it may not be necessary to
  // check the return value here.  We mainly use a future so we can exit early
  // if done.

  if (!terminateHeartbeatMonitorThread_.load()) {
    // Create a error message reported from MonitorThread, so
    // we throw exception and make the whole process to be killed.
    // TODO(fduwjj): After having a hang debug wiki, we need to update the wiki
    // url here.
    if (monitorThreadEnabled_.load()) {
      terminateProcess(getNCCLWatchdogTimeoutExitMsg(exitReason));
    } else {
      // Ideally we want to merge this one with the above one, but we are going
      // to remove the kill switch for monitor thread soon, so we keep this one
      // for now.
      LOG(ERROR)
          << logPrefix()
          << "ProcessGroupNCCL monitor thread is disabled, but would have terminated the process"
          << "after attempting to dump debug info, due to " << exitReason
          << ".";
    }
  }
}

void ProcessGroupNCCL::ncclCommWatchdog() {
  c10::setThreadName("pt_nccl_watchdg");

  try {
    VLOG(2) << logPrefix() << "Process group watchdog thread started!";
    ncclHeartbeatMonitorThread_ =
        std::thread(&ProcessGroupNCCL::heartbeatMonitor, this);
    watchdogHandler();
    VLOG(2) << logPrefix()
            << "Process group watchdog thread terminated normally";
  } catch (std::exception& e) {
    if (std::string(e.what()).find("driver shutting down") !=
        std::string::npos) {
      VLOG(2)
          << logPrefix()
          << "main process destroyed cuda before watchdog loop exited, terminating watchdog."
          << " (Watchdog caught exception: " << e.what();

    } else {
      // Append error message reported from watchdogHandler
      const auto exitMsg = c10::str(
          logPrefix(),
          "Process group watchdog thread terminated with exception: ",
          e.what());
      LOG(ERROR) << exitMsg;
      if (C10_LIKELY(rethrowCUDAErrors_) ||
          !(std::string(e.what()).find("CUDA Error"))) {
        // TODO(whc) clean up the rethrow - why is it stored in a class var and
        // rethrown?
        watchDogException_ =
            std::make_exception_ptr(C10_BUILD_ERROR(DistBackendError, exitMsg));
        std::rethrow_exception(watchDogException_);
      }
    }
  } catch (...) {
    const auto exitMsg = c10::str(
        logPrefix(),
        "Process group watchdog thread terminated with exception: unknown");
    LOG(ERROR) << exitMsg;
    watchDogException_ =
        std::make_exception_ptr(C10_BUILD_ERROR(DistBackendError, exitMsg));
    std::rethrow_exception(watchDogException_);
  }
}

// Initialize and enable DesyncDebugger
void ProcessGroupNCCL::DesyncDebugger::init(
    int rank,
    int size,
    c10::intrusive_ptr<Store> store) {
  rank_ = rank;
  size_ = size;
  store_ = std::move(store);
  enabled_ = true;
  traceKeyStart_ = getTraceStartKey("NCCL", rank);
  traceKeyEnd_ = getTraceEndKey("NCCL", rank);
}

// Run desync debug. This function is called by watchdog at time of timeout.
void ProcessGroupNCCL::DesyncDebugger::run() {
  if (!enabled_)
    return;
  auto logPrefix = c10::str("Rank ", rank_);
  try {
    std::string desyncMsg = retrieveDesyncReport(store_, "NCCL", rank_, size_);
    LOG(ERROR) << logPrefix << desyncMsg;
  } catch (const std::exception& e) {
    enabled_ = false;
    LOG(ERROR) << logPrefix
               << " Failed to retrieve TORCH_NCCL_DESYNC_DEBUG report. "
               << " Please file an issue. Error: " << e.what();
  } catch (...) {
    enabled_ = false;
    LOG(ERROR)
        << logPrefix
        << " Failed to rerieve TORCH_NCCL_DESYNC_DEBUG report with unknown error."
        << " Please file an issue.";
  }
}

// Log work start to store.
void ProcessGroupNCCL::DesyncDebugger::logWorkStart(WorkNCCL& work) {
  if (!enabled_)
    return;
  if (work.startTraceUpdated_)
    return;

  work.startTraceUpdated_ = true;
  // If not successful, disable the debugger
  enabled_ = c10d::traceUpdate(
      store_, traceKeyStart_, work.seq_, opTypeToString(work.opType_));
}

// Log work end to store.
void ProcessGroupNCCL::DesyncDebugger::logWorkEnd(WorkNCCL& work) {
  if (!enabled_)
    return;

  // In case the start of the work hasn't been logged
  if (!work.startTraceUpdated_) {
    logWorkStart(work);
  }

  // If not successful, disable the debugger
  enabled_ = c10d::traceUpdate(
      store_, traceKeyEnd_, work.seq_, opTypeToString(work.opType_));
}

// We want to have both PG ID and global unique ID (guid) for the logging
// prefix. PG ID records how many ProcessGroupNCCL objects were created on a
// specific rank and is a stable index across ranks, which lets users reason
// about, for example, the second PG we initialized on this rank is for FSDP,
// and corresponds with PG ID = 1 on other ranks as well. Unlike PG ID, guid (or
// group name) is a global unique ID across ranks. The guid is either a hash of
// all the ranks in the group or a counter of how many times
// `_process_group_name` is called, essentially it means how many times we
// have PGs users have created. Before using split_group, even if
// we are creating a new sub-PG, all ranks have to call the API at the same
// time, and this makes `group_name` a unique identifier for a group (PG).
std::string ProcessGroupNCCL::createLogPrefix() const {
  if (!pg_desc_.empty() && pg_desc_ != "undefined") {
    return c10::str(
        "[PG ID ",
        local_id_,
        " PG GUID ",
        pg_uid_,
        "(",
        pg_desc_,
        ") Rank ",
        rank_,
        "] ");
  }
  return c10::str(
      "[PG ID ", local_id_, " PG GUID ", pg_uid_, " Rank ", rank_, "] ");
}

const std::string& ProcessGroupNCCL::logPrefix() const {
  return logPrefix_;
}

const int& ProcessGroupNCCL::globalRank() const {
  static int globalRank = rank_;
  return globalRank;
}

const std::vector<uint64_t>& ProcessGroupNCCL::groupRanks() const {
  if (options_->global_ranks_in_group.empty() && local_id_ == 0) {
    static std::vector<uint64_t> globalRanks(size_);
    std::iota(globalRanks.begin(), globalRanks.end(), 0);
    return globalRanks;
  }
  return options_->global_ranks_in_group;
}

void ProcessGroupNCCL::addEphemeralTimeout(
    const std::chrono::milliseconds& timeout) {
  std::lock_guard<std::mutex> timeoutLock(mtxTimeoutExtension_);
  ephemeralTimeoutActive_ += timeout;
}

bool ProcessGroupNCCL::verifyWorkTimeoutForTest(
    const c10::intrusive_ptr<Work>& work,
    const std::chrono::milliseconds& timeout) {
  // Since collective returns a c10d::Work, we need to cast it to WorkNCCL.
  if (auto workNCCL = c10::dynamic_intrusive_pointer_cast<WorkNCCL>(work)) {
    // workNCCL is now a c10::intrusive_ptr<WorkNCCL>
    return workNCCL->opTimeout_ == timeout;
  }
  C10_THROW_ERROR(
      DistBackendError, "Non c10d::WorkNCCL object returned from collective");
}

void ProcessGroupNCCL::broadcastSignal(
    c10::intrusive_ptr<Store>& store,
    const std::string& signal,
    int srcRank) {
  try {
    auto vec = std::vector<uint8_t>(
        reinterpret_cast<uint8_t*>(&srcRank),
        reinterpret_cast<uint8_t*>(&srcRank) + sizeof(srcRank));
    store->set(signal, vec);
    LOG(INFO) << logPrefix() << "Broadcasting signal " << signal
              << " to other ranks via TCPStore.";
  } catch (const std::exception& e) {
    LOG(ERROR) << logPrefix() << "Failed to broadcast signal " << signal
               << " through TCPStore. Error: " << e.what();
  }
}

int ProcessGroupNCCL::getSignalSrcRank(
    c10::intrusive_ptr<Store>& store,
    const std::string& signal) {
  // This function is 'non blocking'. We first 'check' if the key exists in the
  // store, then read/get the value only if the key exists.
  int srcRank = -1;
  bool signalExists = false;
  try {
    signalExists = store->check({signal});
  } catch (const std::exception& e) {
    LOG(WARNING) << logPrefix() << "Failed to check the signal " << signal
                 << " on TCPStore, " << e.what();
  }
  if (!signalExists) {
    return srcRank;
  }

  // key exists, now read and parse the value (source rank)
  std::vector<uint8_t> vec;
  try {
    vec = store->get(std::string(signal));
  } catch (const std::exception& e) {
    LOG(ERROR) << logPrefix() << "Failed to get source rank of the signal "
               << signal << " from TCPStore." << e.what();
  }
  TORCH_CHECK_WITH(
      DistBackendError,
      vec.size() == sizeof(int),
      "Invalid size for the timeout rank ID");
  std::memcpy(&srcRank, vec.data(), vec.size());
  return srcRank;
}

void ProcessGroupNCCL::broadcastDumpSignal() {
  // broadcast dump signal to all other global ranks.
  broadcastSignal(globalStore_, std::string(kStoreDumpKey), globalRank());
  // signal the local rank to start dumping
  if (shouldDump_.load()) {
    // already signaled dump, skipping signal again and wait for the dump
    // future.
    return;
  }
  LOG(ERROR) << logPrefix() << "First PG on this rank to signal dumping.";
  // signal the monitor thread on PG0 to start dumping
  shouldDump_.store(true);
  // Give time for dumping before throwing exception
  auto start = std::chrono::steady_clock::now();
  auto status = promiseFlightRecorderDump_.get_future().wait_for(
      std::chrono::milliseconds(waitTimeoutDumpInMilSec_));
  if (status == std::future_status::timeout) {
    LOG(WARNING) << logPrefix() << "timed out after waiting for "
                 << waitTimeoutDumpInMilSec_ << "ms"
                 << " flight recorder dumps to finish.";
  } else if (status == std::future_status::ready) {
    auto end = std::chrono::steady_clock::now();
    LOG(INFO) << logPrefix() << "slept for " << computeDeltaMS(start, end)
              << "ms"
              << " giving time for flight recorder dumps to finish.";
  }
}

void ProcessGroupNCCL::checkAndSetRemoteError() {
  // if the error is already set, no need to check again
  if (getError() != ErrorType::SUCCESS) {
    return;
  }
  // key/signal to read from the tcpstore is a string and pg specific:
  // format is: remote_error:pg_uid
  int remoteErrorRank = getSignalSrcRank(
      store_, std::string(kStoreErrorSignalKey) + ':' + pg_uid_);
  if (remoteErrorRank != -1) {
    std::lock_guard<std::mutex> lock(errorMutex_);
    error_ = ErrorType::REMOTE_ERROR;
    LOG(ERROR) << c10::str(
        logPrefix(), " remote error detected from rank: ", remoteErrorRank);
  }
}

// NCCL recommends to evenly distribute ncclUniqueIds accross the ranks
// https://docs.nvidia.com/deeplearning/nccl/user-guide/docs/usage/communicators.html#init-rank-config
// Let’s consider an example where:
// nRanks = 10 (total ranks),
// nIds = 3 (roots),
// rmr = 10 % 3 = 1 (1 larger group),
// rpr = 10 / 3 = 3 (base number of ranks per group).
// rlim = 4
// Output root:
// For ranks [0, 1, 2, 3], root rank is 0 and index is 0.
// For ranks [4, 5, 6], root rank is 4 and index is 1.
// For ranks [7, 8, 9], root rank is 7 and index is 2.
static int getRootIndex(const int rank, const int nRanks, const int nIds) {
  const int rmr = nRanks % nIds;
  const int rpr = nRanks / nIds;
  // For the first rmr roots, we assign one more rank to the root.
  const int rlim = rmr * (rpr + 1);
  if (rank < rlim) {
    // Root with `rpr + 1` ranks, (0, 1, 2, ..., rmr - 1).
    return rank % (rpr + 1) ? -1 : rank / (rpr + 1);
  } else {
    // Root with `rpr` ranks, (rmr, rmr + 1, ..., nIds - 1).
    return (rank - rlim) % rpr ? -1 : ((rank - rlim) / rpr) + rmr;
  }
}

void ProcessGroupNCCL::watchdogHandler() {
  bool done = false;
  lastWorkListUpdateTime_ = std::chrono::steady_clock::now();
  auto lastStatusUpdateTime = std::chrono::steady_clock::now();
  std::list<ProcessGroupNCCL::WorkNCCL> completedWorkList;

  while (!done || !terminateProcessGroup_.load()) {
    std::unique_lock<std::mutex> lock(workMetaListMutex_);
    // We busy-poll the work vector every kWatchdogThreadSleepMillis
    // milliseconds as long as the atomic is True.
    workMetaListCV_.wait_for(
        lock,
        std::chrono::milliseconds(kWatchdogThreadSleepMillis),
        [&]() -> bool { return terminateProcessGroup_.load(); });
    // Bump up heart beat by one.
    heartbeat_++;

// Some versions of GLOG support less-spammy version of LOG_EVERY_MS
// in which case we don't want to spam the logs.
#ifdef LOG_EVERY_MS
    // Log the progress of this PG periodically
    C10_LOG_EVERY_MS(INFO, kWorkStatusUpdatePeriodMs) << c10::str(
        logPrefix(),
        "NCCL Work update periodically: ",
        "last enqueued NCCL work: ",
        pgStatus_->lastEnqueuedSeq,
        ", last completed NCCL work: ",
        pgStatus_->lastCompletedSeq,
        ".");
#endif // LOG_EVERY_MS
    auto logger = ::c10d::C10dLogger::getLogger();
    if (logger &&
        computeDeltaMS(
            lastStatusUpdateTime, std::chrono::steady_clock::now()) >=
            kWorkStatusUpdatePeriodMs) {
      ::c10d::C10dLoggingData data;
      // logging integers
      data.integers["pg_id"] = static_cast<int64_t>(local_id_);
      data.integers["rank"] = rank_;
      data.integers["global_rank"] = globalRank();
      data.integers["last_enqueued_work"] = pgStatus_->lastEnqueuedSeq;
      data.integers["last_started_work"] = pgStatus_->lastStartedSeq;
      data.integers["last_completed_work"] = pgStatus_->lastCompletedSeq;
      data.integers["last_enqueued_numel_in"] =
          static_cast<int64_t>(pgStatus_->lastEnqueuedNumelIn);
      data.integers["last_enqueued_numel_out"] =
          static_cast<int64_t>(pgStatus_->lastEnqueuedNumelOut);
      data.integers["last_completed_numel_in"] =
          static_cast<int64_t>(pgStatus_->lastCompletedNumelIn);
      data.integers["last_completed_numel_out"] =
          static_cast<int64_t>(pgStatus_->lastCompletedNumelOut);
      data.integers["last_started_numel_in"] =
          static_cast<int64_t>(pgStatus_->lastStartedNumelIn);
      data.integers["last_started_numel_out"] =
          static_cast<int64_t>(pgStatus_->lastStartedNumelOut);
      // logging strings
      data.strings["last_enqueued_work_name"] = pgStatus_->lastEnqueuedWorkName;
      data.strings["last_started_work_name"] = pgStatus_->lastStartedWorkName;
      data.strings["last_completed_work_name"] =
          pgStatus_->lastCompletedWorkName;
      data.strings["pg_name"] = pg_uid_;
      data.strings["pg_desc"] = pg_desc_;
      logger->log(data);
      lastStatusUpdateTime = std::chrono::steady_clock::now();
    }

    for (auto it = workMetaList_.begin(); it != workMetaList_.end();
         /* no increment */) {
      auto& work = *it;
      // When terminateProcessGroup_ is true, communicators have already been
      // aborted, So cannot check exception based on them. But watchdog needs to
      // finish the check for the works that have already been enqueued to
      // workMetaList_

      // check NCCL errors first
      if (!terminateProcessGroup_.load()) {
        work.checkAndSetException();
      }

      if (work.exception()) {
        // set the error to the first error found
        std::lock_guard<std::mutex> lock(errorMutex_);
        if (error_ == ErrorType::SUCCESS) {
          error_ = ErrorType::COMM_ERROR;
        }
      }

      // Then check if work has timed out
      // Skip if work has encountered an error
      bool timedout = !work.exception() && work.checkTimeout();

      // Report desync state in case of timeout (if TORCH_NCCL_DESYNC_DEBUG is
      // turned on; otherwise, run() is no-op)
      if (timedout) {
        std::lock_guard<std::mutex> lock(errorMutex_);
        if (error_ == ErrorType::SUCCESS) {
          error_ = ErrorType::TIMEOUT;
        }
        desyncDebugger_.run();
      }

      // If work hits an exception (either an error or timeout)
      if (work.exception()) {
        LOG(ERROR) << c10::str(
            logPrefix(),
            " failure detected by watchdog at work sequence id: ",
            work.seq_,
            " PG status: last enqueued work: ",
            pgStatus_->lastEnqueuedSeq,
            ", last completed work: ",
            pgStatus_->lastCompletedSeq);

        // Print the traceback of the collective at call time
        work.printTraceback();

        // broadcast remote error signal to all other ranks in this specific PG.
        // key/signal to write in the tcpstore is a string and pg specific:
        // format is: remote_error:pg_uid
        if (propagatePgError_) {
          broadcastSignal(
              store_, std::string(kStoreErrorSignalKey) + ':' + pg_uid_, rank_);
        }

        // try to notify other ranks via global TCPStore to dump the flight
        // recorder when a collective timeout or exception happens. Flight
        // recorder behavior is independent of desync Debug.
        if (dumpOnTimeoutOrEx_) {
          broadcastDumpSignal();
        }

        if (SHOULD_CLEAN_UP(asyncErrorHandling_)) {
          // Abort work and corresponding communicators
          work.abort();
          // PG level abort, which would abort all other communicators on this
          // rank
          abortComms();
        }
        // Throw exception
        work.handleException(asyncErrorHandling_);
      }

      // Work status logging for desync debug
      desyncDebugger_.logWorkStart(work);

      // a work could be started but not completed, so we should not update
      // lastStartedSeq and lastStartedOpName if the work state is checked
      // multiple times after the start
      if (pgStatus_->lastStartedSeq < static_cast<int64_t>(work.seq_) &&
          work.isStarted()) {
        pgStatus_->lastStartedSeq = static_cast<int64_t>(work.seq_);
        pgStatus_->lastStartedWorkName = opTypeToString(work.opType_);
        pgStatus_->lastStartedNumelIn = work.numelIn_;
        pgStatus_->lastStartedNumelOut = work.numelOut_;
      }

      // Clean up completed work
      if (work.isCompleted()) {
        // Work status logging for desync debug
        desyncDebugger_.logWorkEnd(work);

        if (work.futureWorkResult_ && work.finishedGPUExecutionInternal() &&
            !work.futureWorkResult_->completed()) {
          work.futureWorkResult_->markCompleted(
              at::IValue(static_cast<uint8_t>(WorkResult::SUCCESS)));
        }
        {
          // Reset the timeout and first work if the work is completed.
          std::lock_guard<std::mutex> timeoutLock(mtxTimeoutExtension_);
          if (work.ownedEphermeralTimeout_.count() > 0) {
            ephemeralTimeoutActive_ -= work.ownedEphermeralTimeout_;
            ephemeralTimeoutInflight_ -= work.ownedEphermeralTimeout_;
          }
        }
        pgStatus_->lastCompletedSeq = static_cast<int64_t>(work.seq_);
        pgStatus_->lastCompletedWorkName = opTypeToString(work.opType_);
        pgStatus_->lastCompletedNumelIn = work.numelIn_;
        pgStatus_->lastCompletedNumelOut = work.numelOut_;
        FlightRecorder::get()->retire_id(work.trace_id_, true);
        if (onCompletionHook_) {
          // Move Work object to completedWorkList_ to be consumed by the hook
          // thread
          {
            const std::lock_guard<std::mutex> lock(completedWorkListMutex_);
            completedWorkList_.splice(
                completedWorkList_.end(), workMetaList_, it++);
          }
          completedWorkListCV_.notify_one();
        } else {
          it = workMetaList_.erase(it);
          lastWorkListUpdateTime_ = std::chrono::steady_clock::now();
        }
        at::cuda::CUDAGraph::dec_pending_event_queries();
      } else {
        // Increment the iterator if the current WorkNCCL object is not
        // completed.
        ++it;
      }
      // Increment heartbeat after each work processed,
      // in case processing is slowed down (but not hung) by cuda api contention
      heartbeat_++;
    }
    done = workMetaList_.empty();
  }
}

void ProcessGroupNCCL::runHookLoop() {
  c10::setThreadName("pt_nccl_runhook");

  bool done = false;
  while (!done || !terminateProcessGroup_.load()) {
    std::unique_lock<std::mutex> lock(completedWorkListMutex_);
    // We busy-poll the work vector every kWatchdogThreadSleepMillis
    // milliseconds as long as the atomic is True.
    completedWorkListCV_.wait_for(
        lock,
        std::chrono::milliseconds(kWatchdogThreadSleepMillis),
        [&]() -> bool {
          return !completedWorkList_.empty() || terminateProcessGroup_.load();
        });

    try {
      for (auto it = completedWorkList_.begin(); it != completedWorkList_.end();
           /* no increment */) {
        const WorkNCCL& work = *it;
        // Hook might grab GIL, unlock first to prevent deadlock
        lock.unlock();

        auto timeStarted =
            std::chrono::system_clock::now() +
            std::chrono::duration_cast<std::chrono::system_clock::duration>(
                work.workStartTime_ - std::chrono::steady_clock::now());
        onCompletionHook_(std::make_shared<WorkInfo>(
            work.retrieveOpType(), // OpType
            work.getSequencenumber(), // seq
            timeStarted, // timeStarted
            std::chrono::system_clock::now(), // timeFinished
            std::chrono::duration<float, std::milli>(
                work.getDuration()) // activeDuration
            ));

        lock.lock();
        it = completedWorkList_.erase(it);
      }
    } catch (std::exception& e) {
      if (std::string(e.what()).find("driver shutting down") !=
          std::string::npos) {
        LOG(INFO)
            << logPrefix()
            << "main process destroyed cuda before runHookLoop exited, terminating runHookLoop."
            << " (runHookLoop caught exception: " << e.what();

      } else {
        // PythonOnCompletionHook has already extracted Python exception message
        // and wrapped it with a cpp one. So we no longer need to acquire GIL
        // here.
        const auto errorStr = c10::str(
            "Caught exception on rank ",
            rank_,
            " while running onCompletion hook for ProcessGroupNCCL: ",
            e.what(),
            ". Aborting all communicators.");

        // No need to call abort() on WorkNCCL here as that collective has
        // already finished successfully at this point. We just need to abort
        // the process Abort all NCCL Communicators on this ProcessGroupNCCL
        // instance.
        abortComms(errorStr);
      }
    }

    // Lock is still acquired at this point
    done = completedWorkList_.empty();
  }
}

std::exception_ptr ProcessGroupNCCL::WorkNCCL::checkForNCCLErrors() {
  return checkForNCCLErrorsInternal(ncclComm_);
}

std::exception_ptr ProcessGroupNCCL::checkForNCCLErrors(
    std::shared_ptr<NCCLComm>& ncclComm) {
  return checkForNCCLErrorsInternal(ncclComm);
}

std::exception_ptr ProcessGroupNCCL::checkForNCCLErrorsInternal(
    std::shared_ptr<NCCLComm>& ncclComm) {
  // Prioritize commFailureReason over checkForNcclError() result if
  // commFailureReason is set.
  auto commFailureReason = ncclComm->getNcclCommFailureReason();
  if (commFailureReason != std::nullopt) {
    return std::make_exception_ptr(C10_BUILD_ERROR(
        DistBackendError,
        c10::str(
            "NCCL communicator encountered error set by ProcessGroupNCCL: ",
            *commFailureReason)));
  }
  ncclResult_t ncclAsyncErr = ncclComm->checkForNcclError();
  // When nonblocking mode is enabled by TORCH_NCCL_USE_COMM_NONBLOCKING,
  // ncclInProgress could be returned when there are pending NCCL calls.
  // In this case, no exception should be thrown
#ifdef NCCL_HAS_COMM_NONBLOCKING
  // ncclInProgress is defined only if NCCL_HAS_COMM_NONBLOCKING is defined
  if (ncclAsyncErr != ncclSuccess && ncclAsyncErr != ncclInProgress) {
#else
  if (ncclAsyncErr != ncclSuccess) {
#endif // NCCL_HAS_COMM_NONBLOCKING
    return std::make_exception_ptr(C10_BUILD_ERROR(
        DistBackendError,
        "NCCL error: " + ncclGetErrorWithVersion(ncclAsyncErr) + "\n" +
            getNcclErrorDetailStr(ncclAsyncErr)));
  }

  return nullptr;
}

void ProcessGroupNCCL::broadcastUniqueNCCLID(
    ncclUniqueId* ncclID,
    bool isSingleP2POp,
    const std::string& p2pKey,
    int p2pRank) {
  // For collective operations:
  // For every NCCL communicator that we create we need to broadcast
  // a unique ID from rank 0 to all other ranks. This broadcast is
  // done by rank 0 setting a key in the store and all other ranks
  // retrieving the contents of that key. A single process group
  // may create multiple NCCL communicators, so we use a sequence
  // number to differentiate between them.
  // For single point-to-point operations:
  // The sequence number will only be increased on 2 out of all the
  // processes in a Process Group. So all following collective
  // operations will see different sequence numbers which will cause
  // runtime errors. To avoid that, use the src:target pair instead
  // of sequence number for p2p communications.

  std::string storeKey;
  if (!isSingleP2POp) {
    storeKey = std::to_string(ncclCommCounter_++);
  } else {
    storeKey = p2pKey;
  }
  if (rank_ == 0 || (isSingleP2POp && p2pRank == 0)) {
    auto vec = std::vector<uint8_t>(
        reinterpret_cast<uint8_t*>(ncclID),
        reinterpret_cast<uint8_t*>(ncclID) + NCCL_UNIQUE_ID_BYTES);
    store_->set(storeKey, vec);
  } else {
    try {
      auto vec = store_->get(storeKey);
      TORCH_CHECK_WITH(
          DistBackendError,
          vec.size() == NCCL_UNIQUE_ID_BYTES,
          "Invalid size for ncclUniqueId");
      std::memcpy(ncclID, vec.data(), vec.size());
    } catch (const std::exception& e) {
      std::string exceptionMsg = c10::str(
          "[",
          rank_,
          "] is setting up NCCL communicator and "
          "retrieving ncclUniqueId from [0] via c10d key-value store by key '",
          storeKey,
          "', but store->get('",
          storeKey,
          "') got error: ");
      C10_THROW_ERROR(
          DistBackendError,
          exceptionMsg + e.what() +
              ". This may indicate a possible application crash on rank 0 or a network set up issue.");
    } catch (...) {
      C10_THROW_ERROR(
          DistBackendError,
          c10::str(
              "Unknown exception while [",
              rank_,
              "] is setting up NCCL communicator and "
              "retrieving ncclUniqueId from [0] via c10d key-value store by key '",
              storeKey,
              "'",
              ". This may indicate a possible application crash on rank 0 or a network set up issue."));
    }
  }
}

// We want to all-gather unique NCCL IDs from all roots using TCPStore.
// This is first done by setting the ID by each root and then `multiGet` by all
// ranks.
void ProcessGroupNCCL::allgatherUniqueNCCLIDs(
    int rootIdx,
    ncclUniqueId* ncclID,
    std::vector<ncclUniqueId>& ncclIDs) {
  std::vector<std::string> storeKeys;
  std::vector<std::vector<uint8_t>> results;
  for (size_t r = 0; r < ncclIDs.size(); r++) {
    storeKeys.emplace_back("UniqueNCCLID:" + std::to_string(r));
  }
  // For non-root rank, rootIdx is set to -1.
  if (rootIdx >= 0) {
    auto vec = std::vector<uint8_t>(
        reinterpret_cast<uint8_t*>(ncclID),
        reinterpret_cast<uint8_t*>(ncclID) + NCCL_UNIQUE_ID_BYTES);
    store_->set(storeKeys[rootIdx], vec);
  }
  try {
    results = store_->multiGet(storeKeys);
  } catch (const std::exception& e) {
    nlohmann::json json_vec = storeKeys;
    std::string exceptionMsg = c10::str(
        "[",
        rank_,
        "] is setting up NCCL communicators and "
        "retrieving ncclUniqueId from roots via TCPStore by key '",
        json_vec.dump(),
        "', but got error: ");
    C10_THROW_ERROR(
        DistBackendError,
        exceptionMsg + e.what() +
            ". This may indicate a possible application crash on rank 0 or a network set up issue.");
  } catch (...) {
    nlohmann::json json_vec = storeKeys;
    C10_THROW_ERROR(
        DistBackendError,
        c10::str(
            "Unknown exception while [",
            rank_,
            "] is setting up NCCL communicators and "
            "retrieving ncclUniqueIds from roots via TCPStore by key '",
            json_vec.dump(),
            "'",
            ". This may indicate a possible application crash on rank 0 or a network set up issue."));
  }

  for (size_t r = 0; r < ncclIDs.size(); r++) {
    TORCH_CHECK_WITH(
        DistBackendError,
        results[r].size() == NCCL_UNIQUE_ID_BYTES,
        "Invalid size for ncclUniqueId");
    std::memcpy(&ncclIDs[r], results[r].data(), results[r].size());
  }
}

void ProcessGroupNCCL::destroyNCCLComms(const std::string& devNCCLCommMapKey) {
  std::lock_guard<std::mutex> lock(mutex_);
  if (devNCCLCommMap_.find(devNCCLCommMapKey) == devNCCLCommMap_.end()) {
    TORCH_INTERNAL_ASSERT(
        false,
        "Expected to find key ",
        devNCCLCommMapKey,
        " in NCCL communicator map.");
  }
  std::shared_ptr<NCCLComm>& ncclComm = devNCCLCommMap_[devNCCLCommMapKey];
  // ncclCommDestroy(comm->getNcclComm()) results in segfault when PG is being
  // destroyed, so using ncclCommAbort here.
  ncclComm->abort();
  // Remove communicators from the cache.
  devNCCLCommMap_.erase(devNCCLCommMapKey);
  // Clear used device indices.
  usedDeviceIdxs_.clear();

  ncclCommDevIdxMapMutex.lock();
  ncclCommDevIdxMap.erase(ncclComm);
  ncclCommDevIdxMapMutex.unlock();
}

std::shared_ptr<NCCLComm> ProcessGroupNCCL::initNCCLComm(
    const std::string& deviceKey,
    at::Device& device,
    OpType opType,
    int p2pRank,
    bool isSendRecvSelf) {
  // Sanity check
  if (deviceKey.empty()) {
    C10_THROW_ERROR(
        DistBackendError,
        "Not able to create/get the NCCL Communicator since "
        "the GPU devices are not known");
  }
  if (bound_device_id_) {
    if (*bound_device_id_ != device) {
      LOG(ERROR) << logPrefix() << "Tensor found on device " << device
                 << " but backend constrained to " << *bound_device_id_;
      C10_THROW_ERROR(
          DistBackendError,
          "Attempt to perform collective on tensor not on device passed to init_process_group");
    }
  }

  usedDeviceIdxs_.insert(device.index());

  // NCCL communicator not cached, create a new entry
  std::shared_ptr<NCCLComm> ncclComm;

  // Create the unique NCCL ID and broadcast it
  ncclUniqueId ncclID;

  // reset log prefix to include group_desc
  logPrefix_ = createLogPrefix();

#ifdef NCCL_COMM_DESCRIPTION
  // Pass process group name and description to NCCL communicator
  std::string commDesc = pg_desc_ + ':' + pg_uid_;
  options_->config.commDesc = strdup(commDesc.c_str());
#endif // NCCL_COMM_DESCRIPTION

  // For batch_isend_irecv, ncclGroupStart() would be called upfront
  bool batchP2P = ncclActiveGroupCounter_ > 0;
  bool singleP2POp = isP2POp(opType, batchP2P);

  // Get the device index
  auto deviceIndex = device.index();
  at::cuda::OptionalCUDAGuard gpuGuard(device);

  // [Group Start/End Note] This is used to ensure that nccl communicator will
  // be created before communication primitives are called. Let's look at this
  // example: Using the batch_isend_irecv to send a tensor to a target process.
  // On the sender side, the corresponding underlying NCCL calls will look like
  //   ncclGroupStart() // This is in batch_isend_irecv
  //   ncclCommInitRank() // Inside NCCLComm::create
  //   ncclSend()
  //   ncclGroupEnd() // This is in batch_isend_irecv
  // With this pattern, the nccl communicator will be created in the last
  // ncclGroupEnd which means when ncclSend is processed, the passed
  // communicator argument is NULL which will lead to runtime error. So we need
  // to "close" all active nccl groups to ensure nccl communicator is actually
  // created before encountering any communication calls. This is why we need
  // the following for loop.
  for (const auto i : c10::irange(ncclActiveGroupCounter_)) {
    (void)i;
    // comms have not been initiated yet, so can only check in blocking-way
    C10D_NCCL_CHECK(ncclGroupEnd(), std::nullopt);
  }

  // GPU world size and GPU rank
  int numRanks = -1, rank = -1;

  if (!singleP2POp) {
    // Collective, all-to-all, or batch P2P
    numRanks = getSize();
    rank = getRank();
  } else if (isSendRecvSelf) {
    // Same process send and recv.
    numRanks = 1;
    rank = 0;
  } else {
    // For single point-to-point operation, there are only 2 processes
    // involved so the GPU rank is either 0 or 1.
    numRanks = 2;
    rank = p2pRank;
  }

#ifdef NCCL_HAS_COMM_NONBLOCKING
  bool useNb = useNonblocking();
  options_->config.blocking = useNb ? 0 : 1;
#endif // NCCL_HAS_COMM_NONBLOCKING

#ifdef NCCL_HAS_COMM_SPLIT
  // Use split to create a new communicator only if:
  // 1. The parent comm is known; AND
  // 2. The new comm is not for a point-to-point operation.
  // ncclCommSplit() is a collective call, so it does not work for P2P
  // operations.
  if (options_->split_from && !singleP2POp) {
    // Find a valid, healthy communicator to split from if possible.
    std::lock_guard<std::mutex> lock(options_->split_from->mutex_);
    auto& other_comms = options_->split_from->devNCCLCommMap_;
    auto dit = other_comms.find(getKeyFromDevice(device));
    if (dit != other_comms.end()) {
      auto& parentComm = dit->second;
      if (parentComm != nullptr && !parentComm->isAborted()) {
        LOG(INFO) << logPrefix() << "Splitting NCCL communicator from "
                  << parentComm->repr();
        ncclComm = NCCLComm::split(
            parentComm.get(),
            options_->split_color,
            rank,
            options_->config,
            options_->global_ranks_in_group);
      }
    }
  }
#endif // NCCL_HAS_COMM_SPLIT

  bool useScalableInit = false;
  // (nranks / nroots) == 128 was the default NCCL recommended
  // accoring to
  // https://github.com/pytorch/pytorch/pull/136789#discussion_r1779171615.
  auto ranksPerRoot = getCvarInt(TORCH_NCCL_RANKS_PER_ROOT, 128);
#if defined(NCCL_HAS_INIT_RANK_SCALABLE) && defined(NCCL_HAS_CONFIG)
  useScalableInit = !singleP2POp && (getSize() > ranksPerRoot);
#endif // NCCL_HAS_INIT_RANK_SCALABLE && NCCL_HAS_CONFIG

  if (useScalableInit) {
    auto numRoots = (getSize() + ranksPerRoot - 1) / ranksPerRoot;
    std::vector<ncclUniqueId> ncclIDs(numRoots);

    if (!ncclComm) {
      auto rootIdx = getRootIndex(rank_, getSize(), numRoots);
      // We only need to get unique IDs for roots. For non-root rank, index is
      // set to -1.
      if (rootIdx >= 0) {
        C10D_NCCL_CHECK(ncclGetUniqueId(&ncclID), std::nullopt);
      }
      // We only need to all-gather the ncclID if the rank is root.
      auto timeStarted = std::chrono::steady_clock::now();
      allgatherUniqueNCCLIDs(rootIdx, &ncclID, ncclIDs);
      auto timerDeltaMs =
          std::chrono::duration_cast<std::chrono::duration<double>>(
              std::chrono::steady_clock::now() - timeStarted)
              .count() *
          1000;
      LOG(INFO) << logPrefix()
                << "ProcessGroupNCCL all-gather unique IDs through store took "
                << timerDeltaMs << " ms";
#if defined(NCCL_HAS_INIT_RANK_SCALABLE) && defined(NCCL_HAS_CONFIG)
      ncclComm =
          NCCLComm::create_scalable(numRanks, rank, ncclIDs, options_->config);
#else
      C10_THROW_ERROR(
          DistBackendError,
          c10::str(
              logPrefix(),
              "create_scalable is called when useScalableInit is enabled but ",
              "neither NCCL_HAS_INIT_RANK_SCALABLE nor NCCL_HAS_CONFIG is not defined, this should not happen "));
#endif // NCCL_HAS_INIT_RANK_SCALABLE
    }
  } else {
    // To simplify conditional nesting, just create the ncclComms[i]
    // entry if it hasn't been yet rather than untangling the
    // conditions that might have resulted in a split above.
    if (!ncclComm) {
      if (getCvarBool(TORCH_NCCL_BCAST_UNIQUEID, true) && !isSendRecvSelf) {
        // For point-to-point communication, lower rank of the two will get
        // unique id.
        if (rank_ == 0 || (singleP2POp && p2pRank == 0)) {
          C10D_NCCL_CHECK(ncclGetUniqueId(&ncclID), std::nullopt);
        }

        // Broadcast so that each process can have a unique NCCL ID
        auto timeStarted = std::chrono::steady_clock::now();
        broadcastUniqueNCCLID(&ncclID, singleP2POp, deviceKey, p2pRank);
        auto timerDeltaMs =
            std::chrono::duration_cast<std::chrono::duration<double>>(
                std::chrono::steady_clock::now() - timeStarted)
                .count() *
            1000;
        LOG(INFO) << logPrefix()
                  << "ProcessGroupNCCL broadcast unique ID through store took "
                  << timerDeltaMs << " ms";
      }

#ifdef NCCL_HAS_CONFIG
      ncclComm = NCCLComm::create(
          numRanks, rank, ncclID, deviceIndex, options_->config);
#else
      ncclComm = NCCLComm::create(numRanks, rank, ncclID, deviceIndex);
#endif // NCCL_HAS_CONFIG
    }
  }

  // Creates the NCCL streams
  bool force_high = getCvarBool(TORCH_NCCL_HIGH_PRIORITY, false);
  auto streamVal = at::cuda::getStreamFromPool(
      options_->is_high_priority_stream || force_high);

  {
    std::lock_guard<std::mutex> lock(mutex_);
    inInitializationCommMap_.emplace(deviceKey, ncclComm);
  }

  FlightRecorder::get()->record_pg_ranks(
      std::make_tuple(pg_uid_, pg_desc_), groupRanks());

  RECORD_PARAM_COMMS(
      std::make_tuple(0, false), // seq
      std::make_tuple(pg_uid_, pg_desc_), // PG name tuple
      rank, // rank
      "init", // collective name
      0, // inNelems
      0, // outNelems
      at::kByte, // dType
      std::vector<int64_t>(), // inSplitSizes
      std::vector<int64_t>(), // outSplitSizes
      globalRankStart, // globalRankStart
      globalRankStride, // globalRankStride
      size_); // worldSize

  VLOG(2) << logPrefix() << "ProcessGroupNCCL created ncclComm_ "
          << ncclComm->repr()
          << " on CUDA device: " << static_cast<int>(deviceIndex);

  // At this point NCCL should have been initialized, hence we can accurately
  // get the env value even if NCCL sets it by reading from nccl.conf file
  LOG(INFO) << logPrefix()
            << "NCCL_DEBUG: " << getCvarString({"NCCL_DEBUG"}, "N/A");

  // See [Group Start/End Note]
  for (const auto i : c10::irange(ncclActiveGroupCounter_)) {
    (void)i;
    C10D_NCCL_CHECK(ncclGroupStart(), std::nullopt);
  }

  ncclStreams_.emplace(deviceKey, streamVal);

  // Note: these events are created with the (default) cudaEventDisableTiming
  // flag This flag provides the best performance when used with
  // cudaStreamWaitEvent() and cudaEventQuery(). Since we here don't measure the
  // performance using cudaEvent, this should be set.
  // TODO(kwen2501): is ncclEvents_ used anywhere else?
  ncclEvents_.emplace(deviceKey, at::cuda::CUDAEvent(cudaEventDisableTiming));

  // Move the NCCL resource to cache
  auto it = inInitializationCommMap_.find(deviceKey);
  // A previous thread could've already removed devicesKey from
  // inInitializationCommMap_ and added it to devNCCLCommMap_
  if (it != inInitializationCommMap_.end()) {
    devNCCLCommMap_.emplace(deviceKey, std::move(it->second));
    inInitializationCommMap_.erase(deviceKey);

    // Now ncclComms are fully initialized.
    // Register all active CUDA memory segments in cache allocator to
    // the new NCCL communicators
    if (useTensorRegisterAllocatorHook_) {
      auto snapshot = c10::cuda::CUDACachingAllocator::snapshot();
      // Register the segment to a new NCCL communicator if on the same device
      for (const auto& segmentInfo : snapshot.segments) {
        TORCH_INTERNAL_ASSERT(
            segmentInfo.device == device.index(),
            "Mismatch between CUDA memory segment device and current device");
        ncclComm->registerSegment(
            // NOLINTNEXTLINE(performance-no-int-to-ptr)
            reinterpret_cast<void*>(segmentInfo.address),
            segmentInfo.total_size);
      }
    }
    // Record the mapping between ncclComm and device index so that later
    // register hook can register a newly allocated segment to communicators
    // on the same device.
    // NOTE: we need remove the communicator from this map when it is
    // destroyed, otherwise may register onto an invalid communicator.
    ncclCommDevIdxMapMutex.lock();
    ncclCommDevIdxMap.emplace(ncclComm, device.index());
    ncclCommDevIdxMapMutex.unlock();
  }

  it = devNCCLCommMap_.find(deviceKey);
  TORCH_INTERNAL_ASSERT(
      it != devNCCLCommMap_.end(), "Communicators not populated in cache!");
  return it->second;
}

std::shared_ptr<NCCLComm> ProcessGroupNCCL::getNCCLComm(
    const std::string& deviceKey) {
  std::lock_guard<std::mutex> lock(mutex_);
  if (devNCCLCommMap_.find(deviceKey) != devNCCLCommMap_.end()) {
    // Reuse the cached communicator if there is one.
    return devNCCLCommMap_[deviceKey];
  }
  return nullptr;
}

uint64_t ProcessGroupNCCL::getCommSplitCounter() const {
  uint64_t ret = 0;
  for (const auto& i : devNCCLCommMap_) {
    auto& ncclComm = i.second;
    ret += ncclComm->getCommSplitCounter();
  }
  return ret;
}

namespace {

// Check validity of tensor
void check_gpu_single_tensor(
    const at::Tensor& tensor,
    const bool p2p = false // whether operation is a P2P operation
) {
  if (!tensor.is_cuda() || tensor.is_sparse()) {
    C10_THROW_ERROR(ValueError, "Tensors must be CUDA and dense");
  }
  // Skip the following requirements for P2P operations
  if (!tensor.is_contiguous(tensor.suggest_memory_format())) {
    if (p2p) {
      TORCH_WARN_ONCE(
          "Detected non-contiguous tensor in P2P operations. It is user "
          "responsibility to guarantee that source and destination tensors have "
          "the same contiguity format.");
    } else {
      C10_THROW_ERROR(ValueError, "Tensors must be contiguous");
    }
  }
}

// Checks that all `tensors' have the same type and shape and reside on the same
// GPU.
// TODO: test_c10d_nccl.py should consider adding tests for the error conditions
// here, ie, that deliberately pass invalid tensors and check the right
// exception is thrown. The "Expected list of tensors on the same device"
// condition may be a challenge because the test would need to pass tensors on
// different devices in the same process.
int64_t check_gpu_tensors_same_device(const std::vector<at::Tensor>& tensors) {
  if (tensors.empty()) {
    C10_THROW_ERROR(ValueError, "Tensor list must be nonempty");
  }

  const auto& first = tensors.front();

  int64_t total_numel = 0;
  for (const auto& t : tensors) {
    if (!t.is_cuda() || t.is_sparse()) {
      C10_THROW_ERROR(ValueError, "Tensors must be CUDA and dense");
    }
    if (t.scalar_type() != first.scalar_type()) {
      C10_THROW_ERROR(TypeError, "Tensors must have identical type");
    }
    if (!t.is_non_overlapping_and_dense()) {
      C10_THROW_ERROR(ValueError, "Tensors must be non-overlapping and dense");
    }
    // If we're in this function, the user called a _coalesced collective
    // on a set of tensors with potentially different sizes and strides.
    // Therefore, we don't check for matching sizes and strides,
    // but we do double-check tensors are on the same device.
    TORCH_CHECK_WITH(
        ValueError,
        t.get_device() == tensors[0].get_device(),
        "Expected list of tensors on the same device");
    total_numel += t.numel();
  }

  return total_numel;
}

bool check_same_size(const std::vector<at::Tensor>& input_tensors) {
  for (const auto& input_tensor : input_tensors) {
    if (!input_tensors[0].is_same_size(input_tensor)) {
      return false;
    }
  }
  return true;
}

} // namespace

c10::intrusive_ptr<ProcessGroupNCCL::WorkNCCL> ProcessGroupNCCL::initWork(
    at::Device& device,
    int rank,
    OpType opType,
    bool isP2P,
    const char* profilingTitle,
    const std::vector<at::Tensor>& inputs,
    const std::vector<at::Tensor>& outputs, // TODO(kwen2501): necessary?
    bool record) {
  auto r = c10::make_intrusive<ProcessGroupNCCL::WorkNCCL>(
      pg_uid_,
      pg_desc_,
      device,
      rank,
      opType,
      isP2P ? seqP2P_ : seqCollective_,
      isP2P,
      profilingTitle,
      profilingTitle != nullptr ? std::optional<std::vector<at::Tensor>>(inputs)
                                : std::nullopt,
      desyncDebug_,
      enableTiming_.load(),
      cudaEventCacheEnabled_.load(),
      dist_debug_level_);
  if (record) {
    bool isP2P = isP2POp(opType);
    // Ideally record every work that we enqueue, rather than every work we
    // create.
    // - at the time of this PR we do not currently enqueue every created work
    // - but it is unsafe to steal refs to start/end cuda events from Works that
    //   may go out of scope before flight recorder has retired them,
    //   so we must ensure that any work that is initialized via initWork will
    //   be enqueued
    // - initially, moved record() into workEnqueue(), but found that makes it
    //   hard to get access to profilingTitle,
    //   inputs, and outputs for metadata recording, and we don't want to attach
    //   these objects to the Work becuase it has implications for keeping those
    //   tensors alive longer and adds overhead when copying Work objects
    //   between threads
    r->trace_id_ = FlightRecorder::get()->record(
        local_id_,
        std::make_tuple(pg_uid_, pg_desc_),
        seqCollective_,
        seqP2P_,
        op_id_,
        profilingTitle ? profilingTitle : "",
        inputs,
        outputs,
        r->ncclStartEvent_.get(),
        r->ncclEndEvent_.get(),
        options_->timeout,
        pgStatus_,
        isP2P);
  }
  return r;
}

// TODO(kwen2501): deprecate
std::vector<at::Tensor> ProcessGroupNCCL::WorkNCCL::result() {
  return *outputs_;
}

c10::intrusive_ptr<c10::ivalue::Future> ProcessGroupNCCL::WorkNCCL::
    getFuture() {
  return future_;
}

c10::intrusive_ptr<c10::ivalue::Future> ProcessGroupNCCL::WorkNCCL::
    getFutureResult() {
  return futureWorkResult_;
}

float ProcessGroupNCCL::WorkNCCL::getDuration() const {
  TORCH_CHECK(timingEnabled_, "getDuration only works if timing was enabled");
  TORCH_CHECK(
      ncclStartEvent_,
      "getDuration only works if ncclStartEvents_ is populated, true if timing enabled");
  TORCH_CHECK(
      ncclEndEvent_,
      "getDuration only works if ncclEndEvents_ is populated, which should always be true");
  return ncclStartEvent_->elapsed_time(*ncclEndEvent_);
}

uint64_t ProcessGroupNCCL::WorkNCCL::getSequencenumber() const {
  return seq_;
}

void ProcessGroupNCCL::assignTimeoutToWork(
    const c10::intrusive_ptr<ProcessGroupNCCL::WorkNCCL>& work,
    const c10::intrusive_ptr<ProcessGroupNCCL::Options>& option) {
  std::chrono::milliseconds timeout = option->timeout;
  std::lock_guard<std::mutex> timeoutLock(mtxTimeoutExtension_);
  if (ephemeralTimeoutActive_.count() > 0) {
    timeout += ephemeralTimeoutActive_;
  }
  work->opTimeout_ = timeout;
  work->ownedEphermeralTimeout_ =
      ephemeralTimeoutActive_ - ephemeralTimeoutInflight_;
  ephemeralTimeoutInflight_ = ephemeralTimeoutActive_;
}

void ProcessGroupNCCL::workEnqueue(
    const c10::intrusive_ptr<ProcessGroupNCCL::WorkNCCL>& work) {
  // in blockingWait_ mode, we don't need watchdog thread, so no need to enqueue
  // the work
  if (!terminateProcessGroup_.load() && !blockingWait_) {
    std::lock_guard<std::mutex> lock(workMetaListMutex_);
    // Avoid view tensors to be processed in cleanup thread.
    // View tensors' destruction invokes autograd_meta, which
    // needs to be destructed in user thread. Otherwise will
    // get deadlock. Here we enqueue work without outputs_.
    workMetaList_.emplace_back(*work);
    // update the PG status related to the last enqueued work
    pgStatus_->lastEnqueuedSeq = static_cast<int64_t>(work->seq_);
    pgStatus_->lastEnqueuedWorkName = opTypeToString(work->opType_);
    pgStatus_->lastEnqueuedNumelIn = work->numelIn_;
    pgStatus_->lastEnqueuedNumelOut = work->numelOut_;
    lastWorkListUpdateTime_ = std::chrono::steady_clock::now();
  }
}

ProcessGroupNCCL::Options::Options(bool is_high_priority_stream)
    : Backend::Options(NCCL_BACKEND_NAME, kProcessGroupNCCLDefaultTimeout),
      is_high_priority_stream(is_high_priority_stream) {}

static constexpr int CoalActive = 0x01, CoalColl = 0x02, CoalP2P = 0x04;

void ProcessGroupNCCL::startCoalescing() {
  // Other collective ops bump seq_ before creating a work. Thus, if coalesced
  // ops bump seq_ only after initing a work they will collide with (reuse) the
  // seq_ of the last non-coalesced collective.  Previously, seq_ was bumped
  // inside endCoalescing, but before initWork. Since we now record individual
  // ops from a coalesce group into the flight recorder, we want to have the
  // same seq_ for those ops and its 'endCoalescing' op. Hence we bump during
  // start, which has one minor downside- we burn a seq_ if someone ever does a
  // 'start' and 'end' coalescing region without doing an operation inbetween.

  coalescedDevice_.set_index(-1);
  coalescedComm_ = nullptr;
  coalescing_state_ |= CoalActive;
  groupStart();
}

// `optype` is for specifying a composite optype, such as ALLGATHER and
// REDUCE_SCATTER
c10::intrusive_ptr<Work> ProcessGroupNCCL::endCoalescing(OpType optype) {
  if (coalescedComm_ == nullptr) {
    // There is no actual work being coalesced, return here
    groupEnd();
    coalescing_state_ = 0;
    return nullptr;
  }
  TORCH_CHECK(
      coalescedDevice_.index() >= 0,
      "Somthing went wrong. Did you call end_coalescing before start_coalescing?");

  // `coalescedComm_` should have same set of comms across collectives
  auto comm = coalescedComm_;
  // `coalescedDevice_` should have same set of devices across collectives
  auto device = coalescedDevice_;

  // `getKeyFromDevice` is how we get keys for both collectives and batch P2P
  const auto key = getKeyFromDevice(device);
  auto ncclStream = ncclStreams_.at(key);

  // Create Work object
  c10::cuda::CaptureStatus capture_status =
      c10::cuda::currentStreamCaptureStatusMayInitCtx();
  bool enqueue =
      (coalescing_state_) && capture_status == c10::cuda::CaptureStatus::None;
  auto work = initWork(
      device,
      rank_,
      optype,
      coalescing_state_ & CoalP2P,
      "nccl:coalesced",
      {},
      {},
      enqueue);
  work->ncclComm_ = comm;
  work->blockingWait_ = blockingWait_;
  work->avoidRecordStreams_ = avoidRecordStreams_;
  work->store_ = store_;
  assignTimeoutToWork(work, options_);

  // Record start before ncclGroupEnd
  if (work->timingEnabled_) {
    work->ncclStartEvent_->record(ncclStream);
  }

  if (useNonblocking()) {
    groupEndNonblocking(comm);
  } else {
    groupEnd();
  }

  // Record end after ncclGroupEnd
  // TODO(eqy): is this still necessary if avoidRecordStreams_ is set?
  work->ncclEndEvent_->record(ncclStream);

  if (avoidRecordStreams_) {
    // other functions expect an initialized ptr if avoidRecordStreams_ is set
    work->stashed_for_allocator_safety_ =
        std::make_shared<std::vector<at::Tensor>>();
  }

  // Notify graphs before we check the capture status preemptively
  at::cuda::CUDAGraph::inc_pending_event_queries();

  if (enqueue) {
    workEnqueue(work);
  } else {
    at::cuda::CUDAGraph::dec_pending_event_queries();
  }

  coalescing_state_ = 0;
  coalescedComm_ = nullptr;
  return work;
}

c10::intrusive_ptr<Work> ProcessGroupNCCL::endCoalescing() {
  // Default OpType to COALESCED if not specified
  return endCoalescing(OpType::COALESCED);
}

template <typename Fn, typename PreProcess, typename PostProcess>
c10::intrusive_ptr<Work> ProcessGroupNCCL::collective(
    std::vector<at::Tensor>& inputs,
    std::vector<at::Tensor>& outputs,
    Fn fn,
    PreProcess pre,
    PostProcess post,
    OpType opType,
    const char* profilingTitle,
    bool avoidRecordStreams,
    bool nanCheck) {
  // Environment setting by the user may add onto collective call's option
  avoidRecordStreams |= avoidRecordStreams_;
  nanCheck &= enableNanCheck_;

  auto device = getDevice(inputs[0]);
  // Guard must be created before `currentStreamCaptureStatusMayInitCtx`;
  // otherwise, extra CUDA context could be created on device 0.
  at::cuda::OptionalCUDAGuard gpuGuard(device);

  c10::cuda::CaptureStatus capture_status =
      c10::cuda::currentStreamCaptureStatusMayInitCtx();
  errorIfCapturingNonCapturableNCCL(capture_status);

  // Bump collective counter
  if (!coalescing_state_) {
    seqCollective_++;
  }
  op_id_++;

  const auto key = getKeyFromDevice(device);
  std::shared_ptr<NCCLComm> ncclComm = getNCCLComm(key);
  if (ncclComm == nullptr) {
    ncclComm = initNCCLComm(key, device, opType);
  }

  if (coalescing_state_ & CoalActive) {
    if ((coalescing_state_ & CoalColl) == 0) {
      // First op in coalesced operations
      seqCollective_++;
    }
    coalescing_state_ |= CoalColl;
    if (coalescedDevice_.index() < 0) {
      coalescedDevice_ = device;
    } else {
      TORCH_CHECK(
          coalescedDevice_.index() == device.index(), MULTI_DEVICE_ERROR_MSG);
    }
    if (coalescedComm_ == nullptr) {
      coalescedComm_ = ncclComm;
    } else {
      TORCH_CHECK(coalescedComm_ == ncclComm, MULTI_DEVICE_ERROR_MSG);
    }
  }

  // Used many times below, so we stash the unordered_map lookup
  auto ncclStream = ncclStreams_.at(key);

  // First let NCCL streams wait for input tensors allocation streams
  syncStream(device, ncclEvents_[key], ncclStream);

  bool enqueue =
      !coalescing_state_ && capture_status == c10::cuda::CaptureStatus::None;
  auto work = initWork(
      device, rank_, opType, false, profilingTitle, inputs, outputs, enqueue);

  // Store references to outputs to be used by WorkNCCL::result and operator<<.
  work->outputs_ = std::make_shared<std::vector<at::Tensor>>(outputs);

  if (avoidRecordStreams) {
    work->stashed_for_allocator_safety_ =
        std::make_shared<std::vector<at::Tensor>>(inputs);
  }

  if (nanCheck) {
    for (const auto& input : inputs) {
      checkForNan(input, ncclStream);
    }
  }

  // Start event should only be recorded before the ncclGroupStart()
  if (work->timingEnabled_) {
    work->ncclStartEvent_->record(ncclStream);
  }

  pre(ncclStream, work);

  ncclComm_t comm = ncclComm->getNcclComm();

  // Both `inputs' and `outputs' are created on a worker stream and used in
  // different ncclStreams.  Hence, both must record the ncclStream to
  // prevent being freed before the collective finishes.
  //
  // We only record `inputs' here, and leave recording `outputs' to `fn' for
  // operations where `inputs' and `outputs' are not the same.
  //
  // See [Sync Streams].
  if (!avoidRecordStreams) {
    for (const auto& input : inputs) {
      if (!input.is_sparse()) {
        c10::cuda::CUDACachingAllocator::recordStream(
            input.storage().data_ptr(), ncclStream);
      } else {
        // for sparse input case record streams on both index and value
        // tensors
        c10::cuda::CUDACachingAllocator::recordStream(
            input.values().storage().data_ptr(), ncclStream);
        c10::cuda::CUDACachingAllocator::recordStream(
            input.indices().storage().data_ptr(), ncclStream);
      }
    }
  }

// Not all collectives have the same signature, e.g, all-reduce take in a Tensor
// as the input and output while all-to-all take in a vector of Tensors as input
// and output. Because we define the signature of the fn to take only single
// tensor as input and output, we need to do a hack to get the first element in
// the vector and pass it to fn.
// TODO: we should clean up this in future (by either entirely removing lambda's
// or removing input and output from lambda's signature).
#ifndef NCCL_HAS_COMM_NONBLOCKING
  C10D_NCCL_CHECK(
      fn(inputs[0], outputs[0], comm, ncclStream),
      ncclComm->getNcclCommFailureReason());
#else
  C10D_NCCL_CHECK_TIMEOUT(
      fn(inputs[0], outputs[0], comm, ncclStream),
      comm,
      ncclComm->getNcclCommFailureReason());
#endif // NCCL_HAS_COMM_NONBLOCKING

  post(ncclStream, work);

  // End event should only be recorded after the ncclGroupEnd()
  if (!coalescing_state_) {
    work->ncclEndEvent_->record(ncclStream);
  }
  work->ncclComm_ = ncclComm;

  {
    c10::cuda::CUDAMultiStreamGuard streamGuard(ncclStream);
    std::vector<at::Device> devices{device};
    work->future_ = c10::make_intrusive<at::ivalue::Future>(
        c10::ListType::create(c10::TensorType::get()), devices);

    // Add a callback that runs profiling end callbacks. wrapCallback() in CUDA
    // future blocks the stream this callback runs on the corresponding
    // ncclEndEvents_ ensuring appropriate synchronization.
    if (work->recordFunctionEndCallback_) {
      work->future_->addCallback(
          [work](at::ivalue::Future& /* unused */) {
            work->recordFunctionEndCallback_();
          },
          // uses_future = false allows us to skip synchronization in
          // ivalue::Future, but is only valid as long as the lambda doesn't use
          // the "Future" argument.
          /*uses_future=*/false);
    }
    work->future_->markCompleted(at::IValue(*work->outputs_));
  }

  // Set appropriate work parameters.
  work->blockingWait_ = blockingWait_;
  work->avoidRecordStreams_ = avoidRecordStreams;
  work->store_ = store_;
  assignTimeoutToWork(work, options_);
  // Record size info for debug. We only record the size on the first device as
  // multi-device per process is deprecated
  work->numelIn_ = 0;
  work->numelOut_ = 0;
  for (const auto& input : inputs) {
    work->numelIn_ += input.numel();
  }
  for (const auto& output : outputs) {
    work->numelOut_ += output.numel();
  }

  // Notify graphs before we check the capture status preemptively
  at::cuda::CUDAGraph::inc_pending_event_queries();
  if (enqueue) {
    workEnqueue(work);
  } else {
    at::cuda::CUDAGraph::dec_pending_event_queries();
  }

  return work;
}

template <typename Fn>
c10::intrusive_ptr<Work> ProcessGroupNCCL::collectiveCoalesced(
    std::vector<at::Tensor>& inputs,
    std::vector<at::Tensor>& outputs,
    Fn fn,
    OpType opType,
    const char* profilingTitle,
    bool avoidRecordStreams) {
  // Environment setting by the user may add onto collective call's option
  avoidRecordStreams |= avoidRecordStreams_;

  // Currently, the API permits one scenario where inputs.size() and
  // outputs.size() are > 0.
  // 1. If the call was a _coalesced call, all inputs must be on the same
  // device.
  //    The group of nccl calls applies the collective separately to each input,
  //    but the group as a whole should be efficient, and might even execute as
  //    a single fused kernel.
  auto device = getDevice(inputs[0]);
  // Guard must be created before `currentStreamCaptureStatusMayInitCtx`;
  // otherwise, extra CUDA context could be created on device 0.
  at::cuda::OptionalCUDAGuard gpuGuard(device);

  c10::cuda::CaptureStatus capture_status =
      c10::cuda::currentStreamCaptureStatusMayInitCtx();
  errorIfCapturingNonCapturableNCCL(capture_status);

  // Bump collective counter
  seqCollective_++;

  // For coalescingManager collectives, there is no individual c++ call per
  // collective so there is no flight record and we increment seqCollective_ and
  // op_id_ together. Compare this to startCoalescing/endCoalescing flow where
  // we increment either seqP2P_ or seqCollective_ once per group and increment
  // op_id_ once per indvidual operation within the group
  op_id_++;

  const auto key = getKeyFromDevice(device);
  std::shared_ptr<NCCLComm> ncclComm = getNCCLComm(key);
  if (ncclComm == nullptr) {
    ncclComm = initNCCLComm(key, device, opType);
  }

  if (coalescing_state_ & CoalActive) {
    coalescing_state_ |= CoalColl;
    if (coalescedDevice_.index() < 0) {
      coalescedDevice_ = device;
    } else {
      TORCH_CHECK(
          coalescedDevice_.index() == device.index(), MULTI_DEVICE_ERROR_MSG);
    }
    if (coalescedComm_ == nullptr) {
      coalescedComm_ = ncclComm;
    } else {
      TORCH_CHECK(coalescedComm_ == ncclComm, MULTI_DEVICE_ERROR_MSG);
    }
  }

  // Used many times below, so we stash the unordered_map lookup
  auto ncclStream = ncclStreams_.at(key);

  // First let NCCL streams wait for input tensors allocation streams
  syncStream(device, ncclEvents_[key], ncclStream);

  auto work = initWork(
      device,
      rank_,
      opType,
      false,
      profilingTitle,
      inputs,
      outputs,
      /*record=*/true);

  // Store references to outputs to be used by WorkNCCL::result and operator<<.
  work->outputs_ = std::make_shared<std::vector<at::Tensor>>(outputs);

  if (avoidRecordStreams) {
    work->stashed_for_allocator_safety_ =
        std::make_shared<std::vector<at::Tensor>>(inputs);
  }

  // Start event should only be recorded before the ncclGroupStart() (which
  // happens inside AutoNcclGroup guard below)
  if (work->timingEnabled_) {
    work->ncclStartEvent_->record(ncclStream);
  }

  ncclComm_t comm = ncclComm->getNcclComm();

// TODO(kwen2501): this should be moved to c10d tests, to qualify a NCCL
// upgrade. Once a NCCL version is qualified, this code should not be needed at
// runtime.
#ifdef PGNCCL_ENABLE_HASH
  if (enableCollecticeHashDebug_.load()) {
    auto numel = getTensorsNumel(inputs);
    auto hashValue = hashTensors(inputs);
    PRINT_COLLECTIVE_HASH_SIGNATURE(
        "input", opTypeToString(opType), numel, hashValue);
  }
#endif // PGNCCL_ENABLE_HASH

  {
    torch::cuda::nccl::AutoNcclGroup nccl_group_guard(comm, useNonblocking());
    for (const auto i : c10::irange(inputs.size())) {
      // Both `inputs' and `outputs' are created on a worker stream and used in
      // different ncclStreams.  Hence, both must record the ncclStream to
      // prevent being freed before the collective finishes.
      //
      // We only record `inputs' here, and leave recording `outputs' to `fn' for
      // operations where `inputs' and `outputs' are not the same.
      //
      // See [Sync Streams].
      if (!avoidRecordStreams) {
        if (!inputs[i].is_sparse()) {
          c10::cuda::CUDACachingAllocator::recordStream(
              inputs[i].storage().data_ptr(), ncclStream);
        } else {
          // for sparse input case record streams on both index and value
          // tensors
          c10::cuda::CUDACachingAllocator::recordStream(
              inputs[i].values().storage().data_ptr(), ncclStream);
          c10::cuda::CUDACachingAllocator::recordStream(
              inputs[i].indices().storage().data_ptr(), ncclStream);
        }
      }
#ifndef NCCL_HAS_COMM_NONBLOCKING
      C10D_NCCL_CHECK(
          fn(inputs[i], outputs[i], comm, ncclStream),
          ncclComm->getNcclCommFailureReason());
#else
      C10D_NCCL_CHECK_TIMEOUT(
          fn(inputs[i], outputs[i], comm, ncclStream),
          comm,
          ncclComm->getNcclCommFailureReason());
#endif // NCCL_HAS_COMM_NONBLOCKING
    }
  }

  work->ncclEndEvent_->record(ncclStream);
  work->ncclComm_ = ncclComm;

  {
    c10::cuda::CUDAMultiStreamGuard streamGuard(ncclStream);
    std::vector<at::Device> devices{device};
    work->future_ = c10::make_intrusive<at::ivalue::Future>(
        c10::ListType::create(c10::TensorType::get()), devices);

    // Add a callback that runs profiling end callbacks. wrapCallback() in CUDA
    // future blocks the stream this callback runs on the corresponding
    // ncclEndEvents_ ensuring appropriate synchronization.
    if (work->recordFunctionEndCallback_) {
      work->future_->addCallback(
          [work](at::ivalue::Future& /* unused */) {
            work->recordFunctionEndCallback_();
          },
          // uses_future = false allows us to skip synchronization in
          // ivalue::Future, but is only valid as long as the lambda doesn't use
          // the "Future" argument.
          /*uses_future=*/false);
    }
    work->future_->markCompleted(at::IValue(*work->outputs_));
  }

  // Set appropriate work parameters.
  work->blockingWait_ = blockingWait_;
  work->avoidRecordStreams_ = avoidRecordStreams;
  work->store_ = store_;
  assignTimeoutToWork(work, options_);
  // Record size info for debug. We only record the size on the first device as
  // multi-device per process is deprecated
  work->numelIn_ = inputs[0].numel();
  work->numelOut_ = outputs[0].numel();

  /* Note [cuda graph capture and workEnqueue]

  Normal behavior of the C10D watchdog is to query cuda events on work objects
  periodically, but when cuda graph recording is active these event queries
  would crash or mess up the recording.

  To ensure we do not enqueue a work object to the watchdog when cuda graph
  capture is active, we use a one-way sync. We increment a flag pre-emptively,
  indicating our intent to enqueue a work object. Then we check capture_status
  to see if (a) capturing is already in progress (we cannot enqueue in this
  case), (b) capturing hasn't started yet, so we can trust that no capture will
  start (since a pre-condition of starting a capture is to check the event query
  count is 0).

  If we are not able to enqueue the work due to capture-in-progress, we finally
  decrement the counter.

  For this reason we cannot easily move the increment inside workEnqueue unless
  we also change the semantic of workEnqueue to 'maybeWorkEnqueue'.

  TODO:
   - Is our design for flight recorder safe in this context?  are we recording
  any FR events during cudagraph capture? if so, they won't be safe to poll for
  completion status.
  */
  at::cuda::CUDAGraph::inc_pending_event_queries();
  if (capture_status == c10::cuda::CaptureStatus::None) {
    workEnqueue(work);
  } else {
    at::cuda::CUDAGraph::dec_pending_event_queries();
  }
  // TODO(whc) if the work isn't enqueued, I don't feel great about returning
  // it, since interactions with it by usercode won't behave normally - they
  // won't observe work completion, for instance.  Will this lead to silent
  // problems during capture?
  return work;
}

template <typename Fn, typename PreProcess, typename PostProcess>
c10::intrusive_ptr<Work> ProcessGroupNCCL::pointToPoint(
    at::Tensor& tensor,
    Fn fn,
    int peer,
    OpType opType,
    PreProcess pre,
    PostProcess post,
    const char* profilingTitle) {
  // avoidRecordStreams_ note:
  // send, recv, and irecv should be ok with avoidRecordStreams,
  // However, for isend, I don't think the API requires the user
  // to wait() on the returned handle, so ProcessGroupNCCL can't know
  // when it's safe to release the input back to the allocator,
  // and the present call has no way to know it's not an isend.
  // Therefore, we warn and fall back to the typical recordStream logic:
  if (avoidRecordStreams_) {
    TORCH_WARN_ONCE(
        "TORCH_NCCL_AVOID_RECORD_STREAMS=1 has no effect for point-to-point "
        "collectives.");
  }

  auto device = getDevice(tensor);
  at::cuda::OptionalCUDAGuard gpuGuard(device);

  std::string key;
  int p2pRank = 0, p2pTargetRank = 0;
  bool isSendRecvSelf = false;
  // For batch_isend_irecv, ncclGroupStart() would be called upfront
  bool batchP2P = ncclActiveGroupCounter_ > 0;
  if (batchP2P) {
    // For batch P2P, we need to treat it like a collective when selecting
    // communicator, because other ranks can call into this batch other than my
    // rank and my peer
    key = getKeyFromDevice(device);
    p2pRank = rank_;
    p2pTargetRank = peer;
  } else {
    // For single P2P, preserve the old two-rank behavior (to avoid perf diff)
    key = getKeySendRecv(rank_, peer);
    p2pRank = rank_ <= peer ? 0 : 1;
    isSendRecvSelf = rank_ == peer;
    p2pTargetRank = isSendRecvSelf ? 0 : 1 - p2pRank;

    if (!coalescing_state_) {
      // Bump P2P sequence number.
      seqP2P_++;
    }
  }

  // Bump the logical operation counter regardless of whether this op is
  // coalesced or individual
  op_id_++;

  std::shared_ptr<NCCLComm> ncclComm = getNCCLComm(key);
  if (ncclComm == nullptr) {
    ncclComm = initNCCLComm(key, device, opType, p2pRank, isSendRecvSelf);
  }

  if (coalescing_state_ & CoalActive) {
    // Bump  seqP2P_ once per coalesced group, not once per individual op.
    if ((coalescing_state_ & CoalP2P) == 0) {
      seqP2P_++;
    }
    coalescing_state_ |= CoalP2P;
    if (coalescedDevice_.index() < 0) {
      coalescedDevice_ = device;
    } else {
      TORCH_CHECK(
          coalescedDevice_.index() == device.index(), MULTI_DEVICE_ERROR_MSG);
    }
    if (coalescedComm_ == nullptr) {
      coalescedComm_ = ncclComm;
    } else {
      TORCH_CHECK(coalescedComm_ == ncclComm, MULTI_DEVICE_ERROR_MSG);
    }
  }

  // Used many times below, so we stash the unordered_map lookup
  auto ncclStream = ncclStreams_.at(key);
  // First let NCCL streams wait for input tensors allocation streams
  syncStream(device, ncclEvents_[key], ncclStream);

  // Work itself will create the CUDA events on all GPUs of tensors
  c10::intrusive_ptr<ProcessGroupNCCL::WorkNCCL> work;
  if (coalescing_state_) {
    // When coalescing, we record events per op that lack timing/state
    // information becuase there is no 'work' associated with them, and then
    // later in endCoalescing we record a 'coalesced' Work which has
    // timing/state updates via watchdog thread, but lacks op metadata such as
    // input/output sizes and profilingTitle per-op in the group.
    auto trace_id = FlightRecorder::get()->record(
        local_id_,
        std::make_tuple(pg_uid_, pg_desc_),
        seqCollective_,
        seqP2P_,
        op_id_,
        profilingTitle,
        {tensor},
        {tensor},
        nullptr,
        nullptr,
        options_->timeout,
        pgStatus_,
        /*isP2P=*/true);
    // TODO(whc) if we want to make the per-p2p-op flightrecorder entries get
    // their timings/states updated by proxy when the Work obj representing the
    // coalesce group gets its update, we could accumulate these trace_ids
    // together and ask FlightRecorder to take the update from one Work and
    // apply it to multiple entries
    (void)trace_id;
  } else {
    // Store references to outputs to be used by WorkNCCL::result and
    // operator<<. Note that these outputs are only valid for recv(), as send()
    // does not modify the inputs but we still create these outputs for use
    // cases such as profiling.

    work = initWork(
        device,
        rank_,
        opType,
        true,
        profilingTitle,
        {tensor},
        {},
        /*record=*/false);
    // This bypasses something in Work() that crashes if {tensor} is given as
    // output, not sure what
    work->outputs_ = std::make_shared<std::vector<at::Tensor>>();
    work->outputs_->push_back(tensor);
    // TODO(whc) because we don't pass output {tensor} to initWork, we tell
    // initWork to not record, and then we manually call record passing all the
    // information it wants.
    work->trace_id_ = FlightRecorder::get()->record(
        local_id_,
        std::make_tuple(pg_uid_, pg_desc_),
        seqCollective_,
        seqP2P_,
        op_id_,
        profilingTitle,
        {tensor},
        {tensor},
        work->ncclStartEvent_.get(),
        work->ncclEndEvent_.get(),
        options_->timeout,
        pgStatus_,
        /*isP2P=*/true);
  }

  // Only check for NaN for send ops, for recv ops `tensor` can be a random
  // placeholder
  if (enableNanCheck_ && opType == OpType::SEND) {
    checkForNan(tensor, ncclStream);
  }

  if (!coalescing_state_) {
    // Start event should only be recorded before the ncclGroupStart()
    if (work->timingEnabled_) {
      work->ncclStartEvent_->record(ncclStream);
    }

    pre(ncclStream, work);
  }

  // Both send tensor and recv tensor are created on a worker stream and used
  // in different ncclStreams.  Hence, both must record the ncclStream to
  // prevent being freed before the collective finishes.
  //
  // See [Sync Streams].
  c10::cuda::CUDACachingAllocator::recordStream(
      tensor.storage().data_ptr(), ncclStream);

  // This part seems common to both p2p and coalesced-p2p usage?
  ncclComm_t comm_ = ncclComm->getNcclComm();

#ifndef NCCL_HAS_COMM_NONBLOCKING
  C10D_NCCL_CHECK(
      fn(tensor, comm_, ncclStream, p2pTargetRank),
      ncclComm->getNcclCommFailureReason());
#else
  // In non-blocking mode, we need to use ncclGroup semantics to ensure that the
  // kernel is enqueued for single-P2P ops.  Otherwise, the event record below
  // may not capture the kernel, leading to data corruption.
  ncclGroupStart();
  C10D_NCCL_CHECK_NONBLOCKING(
      fn(tensor, comm_, ncclStream, p2pTargetRank), std::nullopt);
  C10D_NCCL_CHECK_TIMEOUT_GROUPEND(
      ncclGroupEnd(), ncclComm, ncclComm->getNcclCommFailureReason());
#endif // NCCL_HAS_COMM_NONBLOCKING

  if (!coalescing_state_) {
    post(ncclStream);

    // End event should only be recorded after the ncclGroupEnd()
    work->ncclEndEvent_->record(ncclStream);
    work->ncclComm_ = ncclComm;
    work->blockingWait_ = blockingWait_;
    work->store_ = store_;
    assignTimeoutToWork(work, options_);
    // Record size info for debug. We only record the size on the first device
    // as multi-device per process is deprecated
    work->numelIn_ = work->numelOut_ = tensor.numel();

    // Future only needs to be created and marked completed with outputs for
    // recv(), but still create future for use cases such as profiling even for
    // send().
    {
      c10::cuda::CUDAMultiStreamGuard streamGuard(ncclStream);
      std::vector<at::Device> devices{device};
      work->future_ = c10::make_intrusive<at::ivalue::Future>(
          c10::ListType::create(c10::TensorType::get()), devices);
      work->future_->markCompleted(at::IValue(*work->outputs_));
    }

    // Add a callback that runs profiling end callbacks. wrapCallback() in CUDA
    // future blocks the stream this callback runs on the corresponding
    // ncclEndEvents_ ensuring appropriate synchronization.
    if (work->recordFunctionEndCallback_) {
      work->future_->addCallback(
          [work](at::ivalue::Future& /* unused */) {
            work->recordFunctionEndCallback_();
          },
          // uses_future = false allows us to skip synchronization in
          // ivalue::Future, but is only valid as long as the lambda doesn't use
          // the "Future" argument.
          /*uses_future=*/false);
    }
  }

  // Enqueue P2P op so that it can be cancelled by NCCL watchdog
  c10::cuda::CaptureStatus capture_status =
      c10::cuda::currentStreamCaptureStatusMayInitCtx();

  // Notify graphs before we check the capture status preemptively
  at::cuda::CUDAGraph::inc_pending_event_queries();

  if (!coalescing_state_ && capture_status == c10::cuda::CaptureStatus::None) {
    workEnqueue(work);
    return work;
  } else {
    at::cuda::CUDAGraph::dec_pending_event_queries();
    return nullptr;
  }
}

template <typename Fn, typename PreProcess, typename PostProcess>
c10::intrusive_ptr<Work> ProcessGroupNCCL::collective(
    at::Tensor& input,
    at::Tensor& output,
    Fn fn,
    PreProcess pre,
    PostProcess post,
    OpType opType,
    const char* profilingTitle,
    bool avoidRecordStreams,
    bool nanCheck) {
  auto inputs = std::vector<at::Tensor>{input};
  auto outputs = std::vector<at::Tensor>{output};
  return collective(
      inputs,
      outputs,
      fn,
      pre,
      post,
      opType,
      profilingTitle,
      avoidRecordStreams,
      nanCheck);
}

template <typename Fn>
c10::intrusive_ptr<Work> ProcessGroupNCCL::collective(
    at::Tensor& input,
    at::Tensor& output,
    Fn fn,
    OpType opType,
    const char* profilingTitle,
    bool avoidRecordStreams,
    bool nanCheck) {
  auto inputs = std::vector<at::Tensor>{input};
  auto outputs = std::vector<at::Tensor>{output};
  return collective(
      inputs,
      outputs,
      fn,
      [](at::cuda::CUDAStream&,
         c10::intrusive_ptr<ProcessGroupNCCL::WorkNCCL>& work) {},
      [](at::cuda::CUDAStream&,
         c10::intrusive_ptr<ProcessGroupNCCL::WorkNCCL>& work) {},
      opType,
      profilingTitle,
      avoidRecordStreams,
      nanCheck);
}

template <typename Fn>
c10::intrusive_ptr<Work> ProcessGroupNCCL::pointToPoint(
    at::Tensor& tensor,
    Fn fn,
    int peer,
    OpType opType,
    const char* profilingTitle) {
  return pointToPoint(
      tensor,
      fn,
      peer,
      opType,
      [](at::cuda::CUDAStream&,
         c10::intrusive_ptr<ProcessGroupNCCL::WorkNCCL>& work) {},
      [](at::cuda::CUDAStream&) {},
      profilingTitle);
}

c10::intrusive_ptr<Work> ProcessGroupNCCL::allreduce_sparse(
    std::vector<at::Tensor>& tensors,
    const AllreduceOptions& opts) {
  TORCH_CHECK(tensors.size() == 1, MULTI_DEVICE_ERROR_MSG);
  auto tensor = tensors.back();
  TORCH_CHECK(
      !isFloat8Type(tensor.scalar_type()),
      "Float8 dtypes are not currenlty supported for NCCL reductions");
#ifdef IS_NCCLX
  tensor = tensor.coalesce();
  at::Tensor outputTensor =
      torch::zeros(tensor.sizes(), tensor.options().layout(torch::kStrided));
  auto work = collective(
      tensor,
      outputTensor,
      [&](at::Tensor& input,
          at::Tensor& output,
          ncclComm_t comm,
          at::cuda::CUDAStream& stream) {
        auto ncclDataType = getNcclDataType(input.scalar_type());
        auto ncclReduceOp =
            getNcclReduceOp(opts.reduceOp, input, ncclDataType, comm);
        auto indices = input.indices();
        auto sizes = input.sizes();
        int colSize = sizes[1];
        auto rows = indices[0];
        size_t blockCount = rows.sizes()[0];
        auto recvIndices = indices[0] * colSize;

        // prevent output and recvIndices from being freed
        c10::cuda::CUDACachingAllocator::recordStream(
            output.storage().data_ptr(), stream);
        c10::cuda::CUDACachingAllocator::recordStream(
            recvIndices.storage().data_ptr(), stream);
        auto result = ncclAllReduceSparseBlock(
            input._values().data_ptr(), // sendbuff
            recvIndices.data_ptr<int64_t>(), // recv_indices
            blockCount, // block_count
            colSize, // block_length
            output.data_ptr(), // recvbuff
            output.numel(), // recv_count
            ncclDataType,
            ncclReduceOp,
            comm,
            stream.stream());
        return result;
      },
      [](at::cuda::CUDAStream& ncclStream,
         c10::intrusive_ptr<ProcessGroupNCCL::WorkNCCL>& work) {},
      [&](at::cuda::CUDAStream& ncclStream,
          c10::intrusive_ptr<ProcessGroupNCCL::WorkNCCL>& work) {
        // Convert output tensors to sparse and back into tensors.
        at::cuda::CUDAStreamGuard guard(ncclStream);
        if (opts.sparseIndices.has_value()) {
          tensor = at::sparse_coo_tensor(
              opts.sparseIndices.value(), outputTensor, tensor.sizes());
        } else {
          tensor = outputTensor.to_sparse();
        }
      },
      OpType::_ALLREDUCE_SPARSE,
      "nccl:all_reduce_sparse");
  return work;
#else
  // If the nccl branch is not "exp" then we just error
  C10_THROW_ERROR(
      Error,
      "NCCL does not support all_reduce with sparse tensors. Please use dense tensors instead.");
#endif // IS_NCCLX
}

c10::intrusive_ptr<Work> ProcessGroupNCCL::allreduce_impl(
    at::Tensor& tensor,
    const char* profilingTitle,
    const AllreduceOptions& opts) {
  return collective(
      tensor,
      tensor,
      [&](at::Tensor& input,
          at::Tensor& output,
          ncclComm_t comm,
          at::cuda::CUDAStream& stream) {
        auto ncclDataType = getNcclDataType(input.scalar_type());
        auto ncclReduceOp =
            getNcclReduceOp(opts.reduceOp, input, ncclDataType, comm);
        return ncclAllReduce(
            input.data_ptr(),
            output.data_ptr(),
            input.numel(),
            ncclDataType,
            ncclReduceOp,
            comm,
            stream.stream());
      },
      OpType::ALLREDUCE,
      profilingTitle);
}

c10::intrusive_ptr<Work> ProcessGroupNCCL::allreduce(
    std::vector<at::Tensor>& tensors,
    const AllreduceOptions& opts) {
  TORCH_CHECK(tensors.size() == 1, MULTI_DEVICE_ERROR_MSG);
  auto tensor = tensors.back();
  if (tensor.is_complex()) {
    TORCH_CHECK(
        complexViewAsRealAllowed(opts.reduceOp),
        "all_reduce does not support",
        opts.reduceOp,
        "on complex tensors");
    tensor = at::view_as_real(tensor);
  }
  check_gpu_single_tensor(tensor);

  if (intraNodeComm_ != nullptr && opts.reduceOp == ReduceOp::SUM) {
    using namespace intra_node_comm;
    auto algo = intraNodeComm_->selectAllReduceAlgo(tensor);
    if (algo != intra_node_comm::AllReduceAlgo::NONE) {
      intraNodeComm_->allReduce(tensor, algo);
      return c10::make_intrusive<IntraNodeCommWork>();
    }
  }
  TORCH_CHECK(
      !isFloat8Type(tensor.scalar_type()),
      "Float8 dtypes are not currenlty supported for NCCL reductions");
  RECORD_PARAM_COMMS_DATA(
      std::make_tuple(
          static_cast<int64_t>(seqCollective_) + 1,
          false), // seq + 1 to match collective
      std::make_tuple(pg_uid_, pg_desc_), // PG name tuple
      tensors, // inputTensors
      tensors, // outputTensors
      rank_, // rank
      "allreduce", // collective name
      tensor.numel(), // inNelems
      tensor.numel(), // outNelems
      tensor.scalar_type(), // dType
      std::vector<int64_t>(), // inSplitSizes
      std::vector<int64_t>(), // outSplitSizes
      globalRankStart, // globalRankStart
      globalRankStride, // globalRankStride
      this->getSize()); // worldSize

  // avoidRecordStreams_ note: collective() will stash tensors.
  return allreduce_impl(tensor, "nccl:all_reduce", opts);
}

c10::intrusive_ptr<Work> ProcessGroupNCCL::allreduce_coalesced(
    std::vector<at::Tensor>& tensors,
    const AllreduceCoalescedOptions& opts) {
  auto total_numel = check_gpu_tensors_same_device(tensors);
  TORCH_CHECK(
      !isFloat8Type(tensors.back().scalar_type()),
      "Float8 dtypes are not currenlty supported for NCCL reductions");

  RECORD_PARAM_COMMS_DATA(
      std::make_tuple(
          static_cast<int64_t>(seqCollective_) + 1,
          false), // seq + 1 to match collective and assume only one collective
                  // in coalesed range
      std::make_tuple(pg_uid_, pg_desc_), // PG name tuple
      tensors, // inputTensors
      tensors, // outputTensors
      rank_, // rank
      "allreduce_coalesced", // collective name
      total_numel, // inNelems
      total_numel, // outNelems
      tensors[0].scalar_type(), // dType
      // I'm not sure what in,outSplitSizes mean here.
      std::vector<int64_t>(), // inSplitSizes
      std::vector<int64_t>(), // outSplitSizes
      globalRankStart, // globalRankStart
      globalRankStride, // globalRankStride
      this->getSize()); // worldSize

  // avoidRecordStreams_ note: collective() will stash tensors.
  return collectiveCoalesced(
      tensors,
      tensors,
      [&](at::Tensor& input,
          at::Tensor& output,
          ncclComm_t comm,
          at::cuda::CUDAStream& stream) {
        auto ncclDataType = getNcclDataType(input.scalar_type());
        auto ncclReduceOp =
            getNcclReduceOp(opts.reduceOp, input, ncclDataType, comm);
        return ncclAllReduce(
            input.data_ptr(),
            output.data_ptr(),
            input.numel(),
            ncclDataType,
            ncclReduceOp,
            comm,
            stream.stream());
      },
      OpType::COALESCED,
      "nccl:allreduce_coalesced");
}

c10::intrusive_ptr<Work> ProcessGroupNCCL::broadcast(
    std::vector<at::Tensor>& tensors,
    const BroadcastOptions& opts) {
  TORCH_CHECK(tensors.size() == 1, MULTI_DEVICE_ERROR_MSG);
  auto tensor = tensors.back();
  if (tensor.is_complex()) {
    tensor = at::view_as_real(tensor);
  }
  check_gpu_single_tensor(tensor);

  RECORD_PARAM_COMMS_DATA(
      std::make_tuple(
          static_cast<int64_t>(seqCollective_) + 1,
          false), // seq + 1 to match collective
      std::make_tuple(pg_uid_, pg_desc_), // PG name tuple
      tensors, // inputTensors
      tensors, // outputTensors
      opts.rootRank, // root rank
      "broadcast", // collective name
      tensor.numel(), // inNelems
      tensor.numel(), // outNelems
      tensor.scalar_type(), // dType
      std::vector<int64_t>(), // inSplitSizes
      std::vector<int64_t>(), // outSplitSizes
      globalRankStart, // globalRankStart
      globalRankStride, // globalRankStride
      this->getSize()); // worldSize

  // avoidRecordStreams_ note: collective() will stash tensors.
  bool avoidRecordStreams = avoidRecordStreams_ || (!opts.asyncOp);

  const auto root = opts.rootRank + opts.rootTensor;
  bool nanCheck = (root == rank_);

  return collective(
      tensor,
      tensor,
      [&](at::Tensor& input,
          at::Tensor& output,
          ncclComm_t comm,
          at::cuda::CUDAStream& stream) {
        return ncclBcast(
            input.data_ptr(),
            input.numel(),
            getNcclDataType(input.scalar_type()),
            static_cast<int>(root),
            comm,
            stream.stream());
      },
      OpType::BROADCAST,
      "nccl:broadcast",
      avoidRecordStreams,
      nanCheck);
}

// _broadcast_oop adds an out-of-place broadcast in PGNCCL
// Custom collectives may be implemented by coalescing broadcast operations
// One use-case is implementing a vector all_gather (all_gather_v)
// where unevenly sized inputs are gathered among participating ranks
// Since all_gather provides an out-of-place API, an all_gather_v
// semantic implemented inside pg_nccl.all_gather also needs to support
// out-of-place, for which an out-of-place broadcast is required to be added
c10::intrusive_ptr<Work> ProcessGroupNCCL::_broadcast_oop(
    at::Tensor& outputTensor,
    at::Tensor& inputTensor,
    const BroadcastOptions& opts) {
  if (outputTensor.numel() != inputTensor.numel()) {
    C10_THROW_ERROR(
        ValueError,
        "Tensor input and output of _broadcast_oop must have the same number of elements ");
  }
  const auto root = opts.rootRank + opts.rootTensor;
  bool nanCheck = (root == rank_);
  return collective(
      inputTensor,
      outputTensor,
      [&](at::Tensor& input,
          at::Tensor& output,
          ncclComm_t comm,
          at::cuda::CUDAStream& stream) {
        return ncclBroadcast(
            input.data_ptr(),
            output.data_ptr(),
            input.numel(),
            getNcclDataType(input.scalar_type()),
            static_cast<int>(root),
            comm,
            stream.stream());
      },
      OpType::BROADCAST,
      "nccl:_broadcast_oop",
      /*avoidRecordStreams=*/false,
      nanCheck);
}

c10::intrusive_ptr<Work> ProcessGroupNCCL::reduce(
    std::vector<at::Tensor>& tensors,
    const ReduceOptions& opts) {
  TORCH_CHECK(tensors.size() == 1, MULTI_DEVICE_ERROR_MSG);
  auto tensor = tensors.back();
  if (tensor.is_complex()) {
    TORCH_CHECK(
        complexViewAsRealAllowed(opts.reduceOp),
        "reduce does not support",
        opts.reduceOp,
        "on complex tensors");
    tensor = at::view_as_real(tensor);
  }
  check_gpu_single_tensor(tensor);
  RECORD_PARAM_COMMS_DATA(
      std::make_tuple(
          static_cast<int64_t>(seqCollective_) + 1,
          false), // seq + 1 to match collective
      std::make_tuple(pg_uid_, pg_desc_), // PG name tuple
      tensors, // inputTensors
      tensors, // outputTensors
      opts.rootRank, // root rank
      "reduce", // collective name
      tensor.numel(), // inNelems
      tensor.numel(), // outNelems
      tensor.scalar_type(), // dType
      std::vector<int64_t>(), // inSplitSizes
      std::vector<int64_t>(), // outSplitSizes
      globalRankStart, // globalRankStart
      globalRankStride, // globalRankStride
      this->getSize()); // worldSize

  // avoidRecordStreams_ note: collective() will stash tensors.
  return collective(
      tensor,
      tensor,
      [&](at::Tensor& input,
          at::Tensor& output,
          ncclComm_t comm,
          at::cuda::CUDAStream& stream) {
        const auto root = opts.rootRank + opts.rootTensor;
        auto ncclDataType = getNcclDataType(input.scalar_type());
        auto ncclReduceOp =
            getNcclReduceOp(opts.reduceOp, input, ncclDataType, comm);
        return ncclReduce(
            input.data_ptr(),
            output.data_ptr(),
            input.numel(),
            ncclDataType,
            ncclReduceOp,
            static_cast<int>(root),
            comm,
            stream.stream());
      },
      OpType::REDUCE,
      "nccl:reduce");
}

// _reduce_oop exposes an out-of-place reduce from PGNCCL
// Custom collectives may be implemented by coalescing reduce operations
// One use-case is implementing a vector reduce_scatter (reduce_scatter_v)
// where inputs are reduced and scattered unevenly among participating ranks
// Since reduce_scatter provides an out-of-place API, a reduce_scatter_v
// semantic implemented inside pg_nccl.reduce_scatter also needs to support
// out-of-place, for which an out-of-place reduce is required to be added
c10::intrusive_ptr<Work> ProcessGroupNCCL::_reduce_oop(
    at::Tensor& outputTensor,
    at::Tensor& inputTensor,
    const ReduceOptions& opts) {
  if (outputTensor.numel() != inputTensor.numel()) {
    C10_THROW_ERROR(
        ValueError,
        "Tensor input and output of _reduce_oop must have the same number of elements ");
  }
  return collective(
      inputTensor,
      outputTensor,
      [&](at::Tensor& input,
          at::Tensor& output,
          ncclComm_t comm,
          at::cuda::CUDAStream& stream) {
        const auto root = opts.rootRank + opts.rootTensor;
        const auto ncclDataType = getNcclDataType(input.scalar_type());
        const auto ncclReduceOp =
            getNcclReduceOp(opts.reduceOp, input, ncclDataType, comm);
        return ncclReduce(
            input.data_ptr(),
            output.data_ptr(),
            input.numel(),
            ncclDataType,
            ncclReduceOp,
            (int)root,
            comm,
            stream.stream());
      },
      OpType::REDUCE,
      "nccl:_reduce_oop");
}

c10::intrusive_ptr<Work> ProcessGroupNCCL::allgather(
    std::vector<std::vector<at::Tensor>>& outputTensors,
    std::vector<at::Tensor>& inputTensors,
    const AllgatherOptions& opts) {
  TORCH_CHECK(inputTensors.size() == 1, MULTI_DEVICE_ERROR_MSG);
  auto inputTensor = inputTensors.back();
  check_gpu_single_tensor(inputTensor);
  auto outputTensors_ = outputTensors.back();

  RECORD_PARAM_COMMS_DATA(
      std::make_tuple(
          static_cast<int64_t>(seqCollective_) + 1,
          false), // seq + 1 to match collective
      std::make_tuple(pg_uid_, pg_desc_), // PG name tuple
      inputTensors, // inputTensors
      outputTensors, // outputTensors
      rank_, // rank
      "all_gather", // collective name
      inputTensor.numel(), // inNelems
      inputTensor.numel() * // outNelems
          this->getSize(),
      inputTensor.scalar_type(), // dType
      std::vector<int64_t>(), // inSplitSizes
      std::vector<int64_t>(), // outSplitSize
      globalRankStart, // globalRankStart
      globalRankStride, // globalRankStride
      this->getSize()); // worldSize

  bool same_size = check_same_size(outputTensors_);
  if (same_size) {
    // Flatten a vector of tensors into a single, stacked tensor.
    at::Tensor outputFlattened = newLikeFlat(outputTensors_);

    return collective(
        inputTensor,
        outputFlattened,
        [&](at::Tensor& input,
            at::Tensor& output,
            ncclComm_t comm,
            at::cuda::CUDAStream& stream) {
          if (!avoidRecordStreams_) {
            c10::cuda::CUDACachingAllocator::recordStream(
                output.storage().data_ptr(), stream);
          }
          return ncclAllGather(
              input.data_ptr(),
              output.data_ptr(),
              input.numel(),
              getNcclDataType(input.scalar_type()),
              comm,
              stream.stream());
        },
        [](at::cuda::CUDAStream& ncclStream,
           c10::intrusive_ptr<ProcessGroupNCCL::WorkNCCL>& work) {
          // avoidRecordStreams_ note: We actually don't need to stash anything
          // here.
          //  - inputTensors is stashed onto work->stashed_for_allocator_safety_
          //    in collective().
          //  - outputFlattened is stashed onto work->outputs_ in collective().
          //  - User-facing outputTensors should be held by the user until after
          //    waiting on work_, or the call makes no sense.
          // So all participating tensors are accounted for, and won't be
          // released back to their allocation streams until after work_ is
          // waited on.
        },
        [&](at::cuda::CUDAStream& ncclStream,
            c10::intrusive_ptr<ProcessGroupNCCL::WorkNCCL>& work) {
          // Copy the flattened output tensors to the outputs.
          at::cuda::CUDAStreamGuard guard(ncclStream);
          for (const auto j : c10::irange(outputTensors_.size())) {
            // See [Sync Streams].
            if (!avoidRecordStreams_) {
              c10::cuda::CUDACachingAllocator::recordStream(
                  outputTensors_[j].storage().data_ptr(), ncclStream);
            }
            outputTensors_[j].copy_(
                outputFlattened[static_cast<int64_t>(j)], true);
          }
        },
        OpType::ALLGATHER,
        "nccl:all_gather");
  } else {
    const auto num_reduces = outputTensors_.size();
    startCoalescing();
    for (const int64_t i : c10::irange(static_cast<int64_t>(num_reduces))) {
      auto& output = outputTensors_[i];
      auto& input = (i == rank_) ? inputTensor : output;
      auto broadcastOpts = BroadcastOptions{i, int64_t(0), opts.timeout};
      _broadcast_oop(output, input, broadcastOpts);
    }
    auto work = endCoalescing(OpType::ALLGATHER);
    return work;
  }
}

c10::intrusive_ptr<Work> ProcessGroupNCCL::allgather_coalesced(
    std::vector<std::vector<at::Tensor>>& /* unused */,
    std::vector<at::Tensor>& /* unused */,
    const AllgatherOptions& /* unused */) {
  C10_THROW_ERROR(
      NotImplementedError,
      "ProcessGroupNCCL does not support allgather_coalesced");
}

c10::intrusive_ptr<Work> ProcessGroupNCCL::allgather_into_tensor_coalesced(
    std::vector<at::Tensor>& outputs,
    std::vector<at::Tensor>& inputs,
    const AllgatherOptions& opts) {
  RECORD_PARAM_COMMS_DATA(
      std::make_tuple(
          static_cast<int64_t>(seqCollective_) + 1,
          false), // seq + 1 to match collective and assume only one collective
                  // in coalesed range
      std::make_tuple(pg_uid_, pg_desc_), // PG name tuple
      inputs, // inputTensors
      outputs, // outputTensors
      rank_, // rank
      "allgather_into_tensor_coalesced", // collective name
      getTensorsNumel(inputs), // inNelems
      getTensorsNumel(outputs), // outNelems
      inputs[0].scalar_type(), // dType
      std::vector<int64_t>(), // inSplitSizes
      std::vector<int64_t>(), // outSplitSizes
      globalRankStart, // globalRankStart
      globalRankStride, // globalRankStride
      this->getSize()); // worldSize

  return collectiveCoalesced(
      inputs,
      outputs,
      [&](at::Tensor& input,
          at::Tensor& output,
          ncclComm_t comm,
          at::cuda::CUDAStream& stream) {
        return ncclAllGather(
            input.data_ptr(),
            output.data_ptr(),
            input.numel(),
            getNcclDataType(input.scalar_type()),
            comm,
            stream.stream());
      },
      OpType::COALESCED,
      "nccl:all_gather_into_tensor_coalesced");
}

c10::intrusive_ptr<Work> ProcessGroupNCCL::reduce_scatter(
    std::vector<at::Tensor>& outputTensors,
    std::vector<std::vector<at::Tensor>>& inputTensors,
    const ReduceScatterOptions& opts) {
  TORCH_CHECK(outputTensors.size() == 1, MULTI_DEVICE_ERROR_MSG);
  auto outputTensor = outputTensors.back();
  check_gpu_single_tensor(outputTensor);
  auto inputTensors_ = inputTensors.back();
  TORCH_CHECK(
      !isFloat8Type(outputTensor.scalar_type()),
      "Float8 dtypes are not currenlty supported for NCCL reductions");

  RECORD_PARAM_COMMS_DATA(
      std::make_tuple(
          static_cast<int64_t>(seqCollective_) + 1,
          false), // seq + 1 to match collective
      std::make_tuple(pg_uid_, pg_desc_), // PG name tuple
      inputTensors, // inputTensors
      outputTensors, // outputTensors
      rank_, // rank
      "reduce_scatter", // collective name
      outputTensor.numel() * this->getSize(), // inNelems
      outputTensor.numel(), // outNelems
      outputTensor.scalar_type(), // dType
      std::vector<int64_t>(), // inSplitSizes
      std::vector<int64_t>(), // outSplitSizes
      globalRankStart, // globalRankStart
      globalRankStride, // globalRankStride
      this->getSize()); // worldSize

  bool same_size = check_same_size(inputTensors_);
  if (same_size) {
    // Flatten a vector of tensors into a single, stacked tensor.
    at::Tensor inputFlattened = newLikeFlat(inputTensors_);

    return collective(
        inputFlattened,
        outputTensor,
        [&](at::Tensor& input,
            at::Tensor& output,
            ncclComm_t comm,
            at::cuda::CUDAStream& stream) {
          if (!avoidRecordStreams_) {
            c10::cuda::CUDACachingAllocator::recordStream(
                output.storage().data_ptr(), stream);
          }
          const auto ncclDataType = getNcclDataType(input.scalar_type());
          const auto ncclReduceOp =
              getNcclReduceOp(opts.reduceOp, input, ncclDataType, comm);
          return ncclReduceScatter(
              input.data_ptr(),
              output.data_ptr(),
              output.numel(),
              ncclDataType,
              ncclReduceOp,
              comm,
              stream.stream());
        },
        [&](at::cuda::CUDAStream& ncclStream,
            c10::intrusive_ptr<ProcessGroupNCCL::WorkNCCL>& work) {
          if (avoidRecordStreams_) {
            // We only need to stash inputTensors.
            //  - inputFlattened is stashed onto
            //  work->stashed_for_allocator_safety_
            //    in collective().
            //  - User-facing outputTensors is stashed onto work->outputs_ in
            //  collective(),
            //    and should also be held by the user until after waiting on
            //    work_.
            auto& v = work->stashed_for_allocator_safety_;
            v->insert(v->end(), inputTensors_.begin(), inputTensors_.end());
          }

          // Copy the input tensors to the flattened inputs.
          at::cuda::CUDAStreamGuard guard(ncclStream);
          for (const auto j : c10::irange(inputTensors_.size())) {
            // See [Sync Streams].
            if (!avoidRecordStreams_) {
              c10::cuda::CUDACachingAllocator::recordStream(
                  inputTensors_[j].storage().data_ptr(), ncclStream);
            }
            inputFlattened[static_cast<int64_t>(j)].copy_(
                inputTensors_[j], true);
          }
        },
        [&](at::cuda::CUDAStream&,
            c10::intrusive_ptr<ProcessGroupNCCL::WorkNCCL>& work) {},
        OpType::REDUCE_SCATTER,
        "nccl:reduce_scatter");
  } else {
    const auto num_reduces = inputTensors_.size();
    startCoalescing();
    for (const int i : c10::irange(static_cast<int>(num_reduces))) {
      auto& input = inputTensors_[i];
      auto& output = (i == rank_) ? outputTensor : input;
      auto reduceOpts = ReduceOptions{
          opts.reduceOp,
          static_cast<int64_t>(i),
          static_cast<int64_t>(0),
          opts.timeout};
      _reduce_oop(output, input, reduceOpts);
    }
    auto work = endCoalescing(OpType::REDUCE_SCATTER);
    return work;
  }
}

c10::intrusive_ptr<Work> ProcessGroupNCCL::_reduce_scatter_base(
    at::Tensor& outputTensor,
    at::Tensor& inputTensor,
    const ReduceScatterOptions& opts) {
  if (inputTensor.dtype() != outputTensor.dtype()) {
    C10_THROW_ERROR(
        TypeError, "input tensor must be the same type as the output tensor.");
  }

  if (inputTensor.numel() != outputTensor.numel() * size_) {
    C10_THROW_ERROR(
        ValueError,
        "input tensor must be the same size as output size times world size");
  }

  const auto& tensor = outputTensor;
  TORCH_CHECK(
      !isFloat8Type(tensor.scalar_type()),
      "Float8 dtypes are not currenlty supported for NCCL reductions");
  RECORD_PARAM_COMMS_DATA(
      std::make_tuple(
          static_cast<int64_t>(seqCollective_) + 1,
          false), // seq + 1 to match collective
      std::make_tuple(pg_uid_, pg_desc_), // PG name tuple
      inputTensor, // inputTensor
      outputTensor, // outputTensor
      rank_, // rank
      "_reduce_scatter_base", // collective name
      inputTensor.numel(), // inNelems
      tensor.numel(), // outNelems
      tensor.scalar_type(), // dtype
      std::vector<int64_t>(), // inSplitSizes
      std::vector<int64_t>(), // outSplitSizes
      globalRankStart, // globalRankStart
      globalRankStride, // globalRankStride
      this->getSize()); // worldSize

  // avoidRecordStreams_ note: collective() will stash inputs and outputs.
  // Note 2: for asyncOp = false, we don't want to record streams because we
  // know that the NCCL stream will join back to the "current" stream right
  // after this op. So we might just as well keep the stream ownership of the
  // input/output tensors unchanged. The benefit would be that the
  // allocation/free of the tensors would look deterministic to the "current"
  // stream so that the caching allocator can reuse memory pool for this stream
  // in a clever way. This setting is added for libraries like FSDP which uses
  // `reduce_scatter_tensor`.
  bool avoidRecordStreams = avoidRecordStreams_ || (!opts.asyncOp);

  return collective(
      inputTensor,
      outputTensor,
      [&](at::Tensor& input,
          at::Tensor& output,
          ncclComm_t comm,
          at::cuda::CUDAStream& stream) {
        if (!avoidRecordStreams) {
          c10::cuda::CUDACachingAllocator::recordStream(
              output.storage().data_ptr(), stream);
        }
        auto ncclDataType = getNcclDataType(input.scalar_type());
        auto ncclReduceOp =
            getNcclReduceOp(opts.reduceOp, input, ncclDataType, comm);
        return ncclReduceScatter(
            input.data_ptr(),
            output.data_ptr(),
            output.numel(),
            ncclDataType,
            ncclReduceOp,
            comm,
            stream.stream());
      },
      OpType::_REDUCE_SCATTER_BASE,
      "nccl:_reduce_scatter_base",
      avoidRecordStreams);
}

c10::intrusive_ptr<Work> ProcessGroupNCCL::reduce_scatter_tensor_coalesced(
    std::vector<at::Tensor>& outputs,
    std::vector<at::Tensor>& inputs,
    const ReduceScatterOptions& opts) {
  TORCH_CHECK(
      !isFloat8Type(inputs.back().scalar_type()),
      "Float8 dtypes are not currenlty supported for NCCL reductions");

  RECORD_PARAM_COMMS_DATA(
      std::make_tuple(
          static_cast<int64_t>(seqCollective_) + 1,
          false), // seq + 1 to match collective and assume only one collective
                  // in coalesed range
      std::make_tuple(pg_uid_, pg_desc_), // PG name tuple
      inputs, // inputTensors
      outputs, // outputTensors
      rank_, // rank
      "reduce_scatter_tensor_coalesced", // collective name
      getTensorsNumel(inputs), // inNelems
      getTensorsNumel(outputs), // outNelems
      inputs[0].scalar_type(), // dType
      std::vector<int64_t>(), // inSplitSizes
      std::vector<int64_t>(), // outSplitSizes
      globalRankStart, // globalRankStart
      globalRankStride, // globalRankStride
      this->getSize()); // worldSize

  return collectiveCoalesced(
      inputs,
      outputs,
      [&](at::Tensor& input,
          at::Tensor& output,
          ncclComm_t comm,
          at::cuda::CUDAStream& stream) {
        if (!avoidRecordStreams_) {
          c10::cuda::CUDACachingAllocator::recordStream(
              output.storage().data_ptr(), stream);
        }
        auto ncclDataType = getNcclDataType(input.scalar_type());
        auto ncclReduceOp =
            getNcclReduceOp(opts.reduceOp, input, ncclDataType, comm);
        return ncclReduceScatter(
            input.data_ptr(),
            output.data_ptr(),
            output.numel(),
            ncclDataType,
            ncclReduceOp,
            comm,
            stream.stream());
      },
      OpType::COALESCED,
      "nccl:reduce_scatter_tensor_coalesced");
}

c10::intrusive_ptr<Work> ProcessGroupNCCL::barrier(const BarrierOptions& opts) {
  RECORD_PARAM_COMMS(
      std::make_tuple(
          static_cast<int64_t>(seqCollective_) + 1,
          false), // seq + 1 to match collective
      std::make_tuple(pg_uid_, pg_desc_), // PG name tuple
      rank_, // rank
      "barrier", // collective name
      0, // inNelems
      0, // outNelems
      at::kByte, // dType
      std::vector<int64_t>(), // inSplitSizes
      std::vector<int64_t>(), // outSplitSizes
      globalRankStart, // globalRankStart
      globalRankStride, // globalRankStride
      this->getSize()); // worldSize

  // Device to use for barrier
  c10::DeviceIndex barDevIdx = -1;

  // Select device to use for barrier
  // 1st choice: Use user defined GPU device ids if provided
  if (!opts.device_ids.empty()) {
    // Use the first device id because PG NCCL is single-device now
    barDevIdx = static_cast<c10::DeviceIndex>(opts.device_ids[0]);
  } else if (getBoundDeviceId().has_value()) {
    // 2nd choice: Use the bound GPU device id if available.
    // Bounded device id can be passed to `init_process_group`.
    // NOLINTNEXTLINE(bugprone-unchecked-optional-access)
    barDevIdx = getBoundDeviceId().value().index();
  } else if (!usedDeviceIdxs_.empty()) {
    // 3rd choice: infer the device id from the used device ids.
    barDevIdx = *usedDeviceIdxs_.begin();
  } else {
    // This means there is not yet a NCCL collective being called
    // Here we have to use the best guesses and will use a single GPU to call
    // allreduce to achieve barrier.
    // In case the multiple processes fall into the same node, we use rank to
    // ensure that each process is on a different GPU
    // Note: it is better to use global rank because the group-local rank can be
    // offset wrt the device id if intra-node GPUs are sharded into multiple
    // dimensions.
    barDevIdx = static_cast<c10::DeviceIndex>(globalRank() % localDeviceCount_);
    LOG(WARNING)
        << logPrefix()
        << c10::str(
               " using GPU ",
               static_cast<int>(barDevIdx),
               " to perform barrier as devices used by this process are currently unknown. ",
               "This can potentially cause a hang if this rank to GPU mapping is incorrect. ",
               "Specify device_ids in barrier() to force use of a particular device, ",
               "or call init_process_group() with a device_id.");
  }

  TORCH_CHECK_WITH(
      ValueError,
      barDevIdx >= 0,
      "Failed to infer a GPU device id to perform barrier. ");
  auto barDevice = at::Device(at::DeviceType::CUDA, barDevIdx);

  // Create a dummy tensor on the device
  // Note: we use zeros() instead of empty() to prevent barrier from triggering
  // alarm when NaN checker is enabled.
  at::Tensor barrierTensor =
      at::zeros({1}, at::TensorOptions().device(barDevice).dtype(at::kFloat));

  // All reduce to achieve the barrier
  auto work = allreduce_impl(barrierTensor, "nccl:all_reduce_barrier");

  // Work will take over barrierTensors
  auto ncclWork = dynamic_cast<ProcessGroupNCCL::WorkNCCL*>(work.get());
  TORCH_CHECK(ncclWork);
  ncclWork->isBarrierOp_ = true;
  return work;
}

c10::intrusive_ptr<Work> ProcessGroupNCCL::alltoall_base(
    at::Tensor& outputTensor,
    at::Tensor& inputTensor,
    std::vector<int64_t>& outputSplitSizes,
    std::vector<int64_t>& inputSplitSizes,
    const AllToAllOptions& /* unused */) {
  check_gpu_single_tensor(outputTensor);
  check_gpu_single_tensor(inputTensor);
  if (outputSplitSizes.empty() && inputSplitSizes.empty()) {
    RECORD_PARAM_COMMS_DATA(
        std::make_tuple(
            static_cast<int64_t>(seqCollective_) + 1,
            false), // seq + 1 to match collective
        std::make_tuple(pg_uid_, pg_desc_), // PG name tuple
        inputTensor, // inputTensor
        outputTensor, // outputTensor
        rank_, // rank
        "all_to_all", // collective name
        inputTensor.numel(), // inNelems
        outputTensor.numel(), // outNelems
        inputTensor.scalar_type(), // dType
        std::vector<int64_t>(), // inSplitSizes
        std::vector<int64_t>(), // outSplitSizes
        globalRankStart, // globalRankStart
        globalRankStride, // globalRankStride
        this->getSize()); // worldSize

    // avoidRecordStreams_ note: collective() will stash inputTensors and
    // outputTensors.
    return collective(
        inputTensor,
        outputTensor,
        [&](at::Tensor& input,
            at::Tensor& output,
            ncclComm_t comm,
            at::cuda::CUDAStream& stream) {
          // See [Sync Streams].
          if (!avoidRecordStreams_) {
            c10::cuda::CUDACachingAllocator::recordStream(
                output.storage().data_ptr(), stream);
          }
          torch::cuda::nccl::all2all_single_equal_split(
              input, output, this->getSize(), comm, stream);
          return ncclSuccess;
        },
        OpType::ALLTOALL_BASE,
        "nccl:all_to_all");
  } else {
    c10d::checkSplitSizes(inputSplitSizes, inputTensor, size_);
    c10d::checkSplitSizes(outputSplitSizes, outputTensor, size_);

    RECORD_PARAM_COMMS_DATA(
        std::make_tuple(
            static_cast<int64_t>(seqCollective_) + 1,
            false), // seq + 1 to match collective
        std::make_tuple(pg_uid_, pg_desc_), // PG name tuple
        inputTensor, // inputTensor
        outputTensor, // outputTensor
        rank_, // rank
        "all_to_allv", // collective name
        inputTensor.numel(), // inNelems
        outputTensor.numel(), // outNelems
        inputTensor.scalar_type(), // dType
        inputSplitSizes, // inSplitSizes
        outputSplitSizes, // outSplitSizes
        globalRankStart, // globalRankStart
        globalRankStride, // globalRankStride
        this->getSize()); // worldSize

    // avoidRecordStreams_ note: collective() will stash inputTensors and
    // outputTensors.
    return collective(
        inputTensor,
        outputTensor,
        [&](at::Tensor& input,
            at::Tensor& output,
            ncclComm_t comm,
            at::cuda::CUDAStream& stream) {
          std::vector<size_t> send_lengths(size_);
          std::vector<size_t> recv_lengths(size_);
          std::vector<size_t> send_offsets(size_);
          std::vector<size_t> recv_offsets(size_);
          c10d::computeLengthsAndOffsets(
              inputSplitSizes, input, &send_lengths, &send_offsets);
          c10d::computeLengthsAndOffsets(
              outputSplitSizes, output, &recv_lengths, &recv_offsets);
          // See [Sync Streams].
          if (!avoidRecordStreams_) {
            c10::cuda::CUDACachingAllocator::recordStream(
                output.storage().data_ptr(), stream);
          }
          torch::cuda::nccl::all2all_single_unequal_split(
              input.data_ptr(),
              send_lengths.data(),
              send_offsets.data(),
              output.data_ptr(),
              recv_lengths.data(),
              recv_offsets.data(),
              input.element_size(),
              input.scalar_type(),
              comm,
              stream);
          return ncclSuccess;
        },
        OpType::ALLTOALL_BASE,
        "nccl:all_to_all");
  }
}

c10::intrusive_ptr<Work> ProcessGroupNCCL::alltoall(
    std::vector<at::Tensor>& outputTensors,
    std::vector<at::Tensor>& inputTensors,
    const AllToAllOptions& /* unused */) {
  std::vector<int64_t> inSplitSizes;
  std::vector<int64_t> outSplitSizes;
  int64_t total_numel = 0;

  auto device = outputTensors[0].device();
  for (const auto r : c10::irange(outputTensors.size())) {
    check_gpu_single_tensor(outputTensors[r]);
    check_gpu_single_tensor(inputTensors[r]);
    TORCH_CHECK(
        device == outputTensors[r].device() &&
            device == inputTensors[r].device(),
        "Tensors must be on the same device")
    inSplitSizes.push_back(inputTensors[r].numel());
    outSplitSizes.push_back(outputTensors[r].numel());
    total_numel += inputTensors[r].numel();
  }

  RECORD_PARAM_COMMS_DATA(
      std::make_tuple(
          static_cast<int64_t>(seqCollective_) + 1,
          false), // seq + 1 to match collective
      std::make_tuple(pg_uid_, pg_desc_), // PG name tuple
      inputTensors, // inputTensors
      outputTensors, // outputTensors
      rank_, // rank
      "all_to_all", // collective name
      total_numel, // inNelems
      total_numel, // outNelems
      inputTensors.front().scalar_type(), // dType
      inSplitSizes, // inSplitSizes
      outSplitSizes, // outSplitSizes
      globalRankStart, // globalRankStart
      globalRankStride, // globalRankStride
      this->getSize()); // worldSize

  return collective(
      inputTensors,
      outputTensors,
      [&](at::Tensor& /* unused */,
          at::Tensor& /* unused */,
          ncclComm_t comm,
          at::cuda::CUDAStream& stream) {
        torch::cuda::nccl::all2all(outputTensors, inputTensors, comm, stream);
        return ncclSuccess;
      },
      [&](at::cuda::CUDAStream&,
          c10::intrusive_ptr<ProcessGroupNCCL::WorkNCCL>& work) {
        if (avoidRecordStreams_) {
          // inputTensor0 and outputTensor0 are stashed redundantly by
          // collective(), but that's ok.
          auto& v = work->stashed_for_allocator_safety_;
          v->insert(v->end(), inputTensors.begin(), inputTensors.end());
          v->insert(v->end(), outputTensors.begin(), outputTensors.end());
        }
      },
      [](at::cuda::CUDAStream&,
         c10::intrusive_ptr<ProcessGroupNCCL::WorkNCCL>& work) {},
      OpType::ALLTOALL,
      "nccl:all_to_all");
}

c10::intrusive_ptr<Work> ProcessGroupNCCL::send(
    std::vector<at::Tensor>& tensors,
    int dstRank,
    int /* unused */) {
  TORCH_CHECK(tensors.size() == 1, MULTI_DEVICE_ERROR_MSG);
  auto tensor = tensors.back();
  check_gpu_single_tensor(tensor, true);

  RECORD_PARAM_COMMS_DATA(
      std::make_tuple(
          static_cast<int64_t>(seqP2P_) + (coalescing_state_ & CoalP2P ? 0 : 1),
          true), // the 1st p2p in coalesced range sets coalescing_state_ and
                 // bumps seqP2P_
      std::make_tuple(pg_uid_, pg_desc_), // PG name tuple
      tensors, // inputTensors
      tensors, // outputTensors
      dstRank, // dst rank
      "send", // collective name
      tensor.numel(), // inNelems
      tensor.numel(), // outNelems
      tensor.scalar_type(), // dType
      std::vector<int64_t>(), // inSplitSizes
      std::vector<int64_t>(), // outSplitSizes
      globalRankStart, // globalRankStart
      globalRankStride, // globalRankStride
      this->getSize()); // worldSize

  auto ret = pointToPoint(
      tensor,
      [&](at::Tensor& input,
          ncclComm_t comm,
          at::cuda::CUDAStream& stream,
          int dst) {
        auto ncclDataType = getNcclDataType(input.scalar_type());
        return ncclSend(
            input.data_ptr(),
            input.numel(),
            ncclDataType,
            dst,
            comm,
            stream.stream());
      },
      dstRank,
      OpType::SEND,
      c10::str("nccl:send ", rank_, "->", dstRank).c_str());
  return ret;
}

c10::intrusive_ptr<Work> ProcessGroupNCCL::recv(
    std::vector<at::Tensor>& tensors,
    int srcRank,
    int /* unused */) {
  TORCH_CHECK(tensors.size() == 1, MULTI_DEVICE_ERROR_MSG);
  auto tensor = tensors.back();
  check_gpu_single_tensor(tensor, true);

  RECORD_PARAM_COMMS_DATA(
      std::make_tuple(
          static_cast<int64_t>(seqP2P_) + (coalescing_state_ & CoalP2P ? 0 : 1),
          true), // the 1st p2p in coalesced range sets coalescing_state_ and
                 // bumps seqP2P_
      std::make_tuple(pg_uid_, pg_desc_), // PG name tuple
      tensors, // inputTensors
      tensors, // outputTensors
      srcRank, // src rank
      "recv", // collective name
      tensor.numel(), // inNelems
      tensor.numel(), // outNelems
      tensor.scalar_type(), // dType
      std::vector<int64_t>(), // inSplitSizes
      std::vector<int64_t>(), // outSplitSizes
      globalRankStart, // globalRankStart
      globalRankStride, // globalRankStride
      this->getSize()); // worldSize

  auto ret = pointToPoint(
      tensor,
      [&](at::Tensor& output,
          ncclComm_t comm,
          at::cuda::CUDAStream& stream,
          int src) {
        auto ncclDataType = getNcclDataType(output.scalar_type());
        return ncclRecv(
            output.data_ptr(),
            output.numel(),
            ncclDataType,
            src,
            comm,
            stream.stream());
      },
      srcRank,
      OpType::RECV,
      c10::str("nccl:recv ", rank_, "<-", srcRank).c_str());
  return ret;
}

void ProcessGroupNCCL::groupStart() {
  C10D_NCCL_CHECK(ncclGroupStart(), std::nullopt);
  ++ncclActiveGroupCounter_;
}

void ProcessGroupNCCL::groupEnd() {
  C10D_NCCL_CHECK(ncclGroupEnd(), std::nullopt);
  --ncclActiveGroupCounter_;
}

void ProcessGroupNCCL::groupEndNonblocking(
    const std::shared_ptr<NCCLComm>& comm) {
#ifndef NCCL_HAS_COMM_NONBLOCKING
  C10D_NCCL_CHECK(ncclGroupEnd(), std::nullopt);
#else
  if (!useNonblocking()) {
    C10D_NCCL_CHECK(ncclGroupEnd(), std::nullopt);
  } else {
    C10D_NCCL_CHECK_TIMEOUT_GROUPEND(ncclGroupEnd(), comm, std::nullopt);
  }
#endif // NCCL_HAS_COMM_NONBLOCKING
  --ncclActiveGroupCounter_;
}

c10::intrusive_ptr<Work> ProcessGroupNCCL::gather(
    std::vector<std::vector<at::Tensor>>& outputTensors,
    std::vector<at::Tensor>& inputTensors,
    const GatherOptions& opts) {
  static auto invalidArgument = [](const std::string& msg) {
    C10_THROW_ERROR(ValueError, "ProcessGroupNCCL::gather: " + msg);
  };

  assertRootRank(invalidArgument, opts.rootRank, size_);

  TORCH_CHECK(inputTensors.size() == 1, MULTI_DEVICE_ERROR_MSG);
  auto inputTensor = inputTensors.back();

  std::vector<at::Tensor> outputs;

  if (getRank() == opts.rootRank) {
    if (outputTensors.size() != 1) {
      std::stringstream ss;
      ss << "requires a single-element output list containing a list with "
         << getSize() << " tensors.";
      invalidArgument(ss.str());
    } else if (outputTensors[0].size() != static_cast<size_t>(getSize())) {
      std::stringstream ss;
      ss << "Incorrect output list size " << outputTensors[0].size()
         << ". Output list size should be " << getSize()
         << ", same as size of the process group.";
      invalidArgument(ss.str());
    }

    const auto& options = inputTensor.options();
    const auto& sizes = inputTensor.sizes();
    assertTypeAndSizesMatch(invalidArgument, outputTensors[0], options, sizes);
    outputs = outputTensors[0];
  } else {
    // if not in the root rank, initialize outputs as empty list
    if (!outputTensors.empty()) {
      invalidArgument("requires empty output on non-root");
    }
    outputs = {};
    // append a empty tensor to the list, we don't use it but the
    // `collective` template function requires it to invoke its function
    outputs.emplace_back();
  }

  RECORD_PARAM_COMMS_DATA(
      std::make_tuple(
          static_cast<int64_t>(seqCollective_) + 1,
          false), // seq + 1 to match collective
      std::make_tuple(pg_uid_, pg_desc_), // PG name tuple
      inputTensors, // inputTensors
      outputTensors, // outputTensors
      opts.rootRank, // root rank
      "gather", // collective name
      inputTensor.numel(), // inNelems
      inputTensor.numel() * this->getSize(), // outNelems
      inputTensor.scalar_type(), // dType
      std::vector<int64_t>(), // inSplitSizes
      std::vector<int64_t>(), // outSplitSize
      globalRankStart, // globalRankStart
      globalRankStride, // globalRankStride
      this->getSize()); // worldSize

  // avoidRecordStreams_ note: collective() will stash inputTensors and
  // outputs, which == outputTensors[0] on the root rank where it matters.

  auto inputs = std::vector<at::Tensor>{inputTensor};
  return collective(
      inputs,
      outputs, // just to fit the collective interface
      [&](at::Tensor& /* unused */,
          at::Tensor& /* unused */,
          ncclComm_t comm,
          at::cuda::CUDAStream& stream) {
        const auto root = opts.rootRank;
        if (getRank() == root) {
          if (!avoidRecordStreams_) {
            for (auto const& output : outputs) {
              c10::cuda::CUDACachingAllocator::recordStream(
                  output.storage().data_ptr(), stream);
            }
          }
        }
        torch::cuda::nccl::gather(
            inputTensor, outputs, comm, stream, static_cast<int32_t>(root));
        return ncclSuccess;
      },
      [](at::cuda::CUDAStream&,
         c10::intrusive_ptr<ProcessGroupNCCL::WorkNCCL>& work) {},
      [](at::cuda::CUDAStream&,
         c10::intrusive_ptr<ProcessGroupNCCL::WorkNCCL>& work) {},
      OpType::GATHER,
      "nccl:gather");
}

c10::intrusive_ptr<Work> ProcessGroupNCCL::scatter(
    std::vector<at::Tensor>& outputTensors,
    std::vector<std::vector<at::Tensor>>& inputTensors,
    const ScatterOptions& opts) {
  static auto invalidArgument = [](const std::string& msg) {
    C10_THROW_ERROR(ValueError, "ProcessGroupNCCL::scatter: " + msg);
  };

  assertRootRank(invalidArgument, opts.rootRank, size_);

  TORCH_CHECK(outputTensors.size() == 1, MULTI_DEVICE_ERROR_MSG);
  auto outputTensor = outputTensors.back();

  std::vector<at::Tensor> inputs;

  if (getRank() == opts.rootRank) {
    if (inputTensors.size() != 1) {
      std::stringstream ss;
      ss << "requires a single-element input list containing a list with "
         << getSize() << " tensors.";
      invalidArgument(ss.str());
    } else if (inputTensors[0].size() != static_cast<size_t>(getSize())) {
      std::stringstream ss;
      ss << "Incorrect input list size " << inputTensors[0].size()
         << ". Input list size should be " << getSize()
         << ", same as size of the process group.";
      invalidArgument(ss.str());
    }

    const auto& options = outputTensor.options();
    const auto& sizes = outputTensor.sizes();
    assertTypeAndSizesMatch(invalidArgument, inputTensors[0], options, sizes);
    inputs = inputTensors[0];
  } else {
    // if not in the root rank, initialize inputTensors as empty place holder
    // with an empty list
    if (!inputTensors.empty()) {
      invalidArgument("requires empty input on non-root");
    }
    inputs = {};
    // append a empty tensor to the list, we don't use it but the
    // `collective` template function requires it to invoke its function
    inputs.emplace_back();
  }

  RECORD_PARAM_COMMS_DATA(
      std::make_tuple(
          static_cast<int64_t>(seqCollective_) + 1,
          false), // seq + 1 to match collective
      std::make_tuple(pg_uid_, pg_desc_), // PG name tuple
      inputTensors, // inputTensors
      outputTensors, // outputTensors
      opts.rootRank, // root rank
      "scatter", // collective name
      outputTensor.numel() * this->getSize(), // inNelems
      outputTensor.numel(), // outNelems
      outputTensor.scalar_type(), // dType
      std::vector<int64_t>(), // inSplitSizes
      std::vector<int64_t>(), // outSplitSize
      globalRankStart, // globalRankStart
      globalRankStride, // globalRankStride
      this->getSize()); // worldSize

  // avoidRecordStreams_ note: collective() will stash outputTensors and
  // inputs, which == inputTensors[0] on the root rank where it matters.
  bool avoidRecordStreams = avoidRecordStreams_ || (!opts.asyncOp);

  const auto root = opts.rootRank;
  bool nanCheck = (rank_ == root);

  auto outputs = std::vector<at::Tensor>{outputTensor};
  return collective(
      outputs,
      inputs, // just to fit the collective interface
      [&](at::Tensor& /* unused */,
          at::Tensor& /* unused */,
          ncclComm_t comm,
          at::cuda::CUDAStream& stream) {
        if (getRank() == root) {
          if (!avoidRecordStreams) {
            for (auto const& input : inputs) {
              c10::cuda::CUDACachingAllocator::recordStream(
                  input.storage().data_ptr(), stream);
            }
          }
        }
        torch::cuda::nccl::scatter(
            inputs, outputTensor, comm, stream, static_cast<int32_t>(root));
        return ncclSuccess;
      },
      [](at::cuda::CUDAStream&,
         c10::intrusive_ptr<ProcessGroupNCCL::WorkNCCL>& work) {},
      [](at::cuda::CUDAStream&,
         c10::intrusive_ptr<ProcessGroupNCCL::WorkNCCL>& work) {},
      OpType::SCATTER,
      "nccl:scatter",
      avoidRecordStreams,
      nanCheck);
}

c10::intrusive_ptr<Work> ProcessGroupNCCL::recvAnysource(
    std::vector<at::Tensor>& /* unused */,
    int /* unused */) {
  C10_THROW_ERROR(
      NotImplementedError, "ProcessGroupNCCL does not support recvAnysource");
}

c10::intrusive_ptr<Work> ProcessGroupNCCL::_allgather_base(
    at::Tensor& output_tensor,
    at::Tensor& input_tensor,
    const AllgatherOptions& opts) {
  check_gpu_single_tensor(input_tensor);
  check_gpu_single_tensor(output_tensor);

  if (input_tensor.dtype() != output_tensor.dtype()) {
    C10_THROW_ERROR(
        TypeError, "output tensor must have the same type as input tensor");
  }

  if (input_tensor.numel() * size_ != output_tensor.numel()) {
    C10_THROW_ERROR(
        ValueError,
        "output tensor size must be equal to world_size times input tensor size");
  }

  RECORD_PARAM_COMMS_DATA(
      std::make_tuple(
          static_cast<int64_t>(seqCollective_) + 1,
          false), // seq + 1 to match collective
      std::make_tuple(pg_uid_, pg_desc_), // PG name tuple
      input_tensor, // inputTensors
      output_tensor, // outputTensors
      rank_, // rank
      "_allgather_base", // collective name
      input_tensor.numel(), // inNelems
      output_tensor.numel(), // outNelems
      output_tensor.scalar_type(), // dType
      std::vector<int64_t>(), // inSplitSizes
      std::vector<int64_t>(), // outSplitSize
      globalRankStart, // globalRankStart
      globalRankStride, // globalRankStride
      this->getSize()); // worldSize

  // avoidRecordStreams_ note: collective() will stash inputs and outputs.
  // Note 2: for asyncOp = false, we don't want to record streams because we
  // know that the NCCL stream will join back to the "current" stream right
  // after this op. So we might just as well keep the stream ownership of the
  // input/output tensors unchanged. The benefit would be that the
  // allocation/free of the tensors would look deterministic to the "current"
  // stream so that the caching allocator can reuse memory pool for this stream
  // in a clever way. This setting is added for libraries like FSDP which uses
  // `all_gather_into_tensor`.
  bool avoidRecordStreams = avoidRecordStreams_ || (!opts.asyncOp);

  return collective(
      input_tensor,
      output_tensor,
      [&](at::Tensor& input,
          at::Tensor& output,
          ncclComm_t comm,
          at::cuda::CUDAStream& stream) {
        if (!avoidRecordStreams) {
          c10::cuda::CUDACachingAllocator::recordStream(
              output.storage().data_ptr(), stream);
        }
        return ncclAllGather(
            input.data_ptr(),
            output.data_ptr(),
            input.numel(),
            getNcclDataType(input.scalar_type()),
            comm,
            stream.stream());
      },
      OpType::_ALLGATHER_BASE,
      "nccl:_all_gather_base",
      avoidRecordStreams);
}

// Create a memory allocator for NCCL. This allocator is used to allocate memory
// that supports NVLink Sharp functionality. This allocator is later pybinded to
// python, so that users can use it to create MemPool. For example:
// >>> pool = torch.cuda.MemPool(backend.mem_allocator)

// Allocate function
static void* _ncclMemAlloc(size_t size, int device, void* stream) {
#ifdef NCCL_HAS_MEM_ALLOC
  LOG(INFO) << "NCCL mem allocator: allocating " << size << " bytes";
  at::cuda::OptionalCUDAGuard gpuGuard(device);
  void* ptr = nullptr;
  TORCH_CHECK(ncclMemAlloc(&ptr, size) == ncclSuccess, "ncclMemAlloc failed");
  return ptr;
#else
  TORCH_CHECK(
      false, "NCCL mem allocator is not supported in this NCCL version");
  return nullptr;
#endif // NCCL_HAS_MEM_ALLOC
}

// Free function
static void _ncclMemFree(void* ptr, size_t size, int device, void* stream) {
#ifdef NCCL_HAS_MEM_ALLOC
  LOG(INFO) << "NCCL mem allocator: freeing " << size << " bytes";
  at::cuda::OptionalCUDAGuard gpuGuard(device);
  TORCH_CHECK(ncclMemFree(ptr) == ncclSuccess, "ncclMemFree failed");
#else
  TORCH_CHECK(
      false, "NCCL mem allocator is not supported in this NCCL version");
#endif // NCCL_HAS_MEM_ALLOC
}

// Create a `CUDAPluggableAllocator` that uses the above functions.
std::shared_ptr<c10::Allocator> ProcessGroupNCCL::getMemAllocator() {
  C10_LOG_API_USAGE_ONCE("ProcessGroupNCCL.getMemAllocator");
  if (!supportsTensorAlloc()) {
    TORCH_CHECK(
        false, "NCCL mem allocator is not supported in this NCCL version");
  }
  static std::shared_ptr<c10::cuda::CUDACachingAllocator::CUDAAllocator>
      ncclMemAllocator =
          torch::cuda::CUDAPluggableAllocator::createCustomAllocator(
              _ncclMemAlloc, _ncclMemFree);
  return ncclMemAllocator;
}

bool ProcessGroupNCCL::supportsTensorAlloc() {
  int version = 0;
  // Rely on link-time versioning
  ncclGetVersion(&version);
  if (version >= NCCL_VERSION(2, 19, 0)) {
    return true;
  }
  return false;
}

at::Tensor ProcessGroupNCCL::allocateTensor(
    long size,
    at::TensorOptions options) {
  // Some checks
  TORCH_CHECK_VALUE(options.has_device(), "Tensor options must include device");
  auto device = options.device();
  TORCH_CHECK_VALUE(
      device.is_cuda(),
      "NCCL tensor allocator expects cuda type but got " + c10::str(device))

  at::cuda::OptionalCUDAGuard gpuGuard(device);

  // Create memory pool
  if (!memPool_) {
    // Needs a CUDAAllocator
    auto allocator =
        reinterpret_cast<c10::cuda::CUDACachingAllocator::CUDAAllocator*>(
            getMemAllocator().get());
    // Pool is created
    memPool_ = std::make_unique<c10::cuda::MemPool>(allocator);
    LOG(INFO) << logPrefix() << "Created memory pool";
  }

  // Allocate tensor under this MemPool's context
  auto ctx = c10::cuda::MemPoolContext(memPool_.get());
  c10::cuda::CUDACachingAllocator::beginAllocateToPool(
      memPool_->device(), memPool_->id(), [](cudaStream_t) { return true; });
  at::Tensor tensor = at::empty({size}, options);
  // Also need to ncclCommRegister the pool in case new segments are created;
  // reregistration of old segments will be ignored
  registerMemPool(memPool_.get());
  c10::cuda::CUDACachingAllocator::endAllocateToPool(
      memPool_->device(), memPool_->id());
  c10::cuda::CUDACachingAllocator::releasePool(
      memPool_->device(), memPool_->id());
  LOG(INFO) << logPrefix() << "Allocated tensor of size " << size
            << " from memory pool";
  return tensor;
}

} // namespace c10d

#endif // USE_C10D_NCCL<|MERGE_RESOLUTION|>--- conflicted
+++ resolved
@@ -1449,9 +1449,7 @@
     // Use long interval to avoid acquiring CPU too frequently
     ncclComm->waitReady(true);
   }
-<<<<<<< HEAD
 #endif
-=======
   // Deregister memory pool after finalizing all collectives
   if (memPool_) {
     try {
@@ -1460,7 +1458,6 @@
       LOG(ERROR) << logPrefix() << "Failed to deregister memory pool, ignoring";
     }
   }
->>>>>>> 0fb5b224
   // Tell watchdog to (1) flush its queue and (2) do not use comm objects
   // anymore because I am going to destroy them now
   LOG(INFO) << logPrefix() << "Operations flushed, joining watchdog thread.";
