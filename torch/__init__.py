--- conflicted
+++ resolved
@@ -275,7 +275,6 @@
     del _load_dll_libraries
 
 
-<<<<<<< HEAD
 def _preload_pypi_cuda_deps() -> None:
     """Try to preloads cuda deps if possible."""
     assert platform.system() == "Linux"
@@ -290,6 +289,7 @@
         "curand": "libcurand.so.*[0-9]",
         "nvjitlink": "libnvJitLink.so.*[0-9]",
         "cusparse": "libcusparse.so.*[0-9]",
+        "cusparselt": "libcusparseLt.so.*[0-9]",
         "cusolver": "libcusolver.so.*[0-9]",
         "nccl": "libnccl.so.*[0-9]",
         "nvtx": "libnvToolsExt.so.*[0-9]",
@@ -301,7 +301,10 @@
 
         for lib, lib_name in cuda_libs.items():
             current_lib = lib
-            lib_pkg = importlib.import_module("." + lib, package="nvidia")
+            if lib == 'cusparselt':
+                lib_pkg = importlib.import_module('cusparselt')
+            else:
+                lib_pkg = importlib.import_module("." + lib, package="nvidia")
             candidate_lib_paths = glob.glob(
                 os.path.join(lib_pkg.__path__[0], "lib", lib_name)
             )
@@ -310,6 +313,8 @@
                 current_lib = None
             else:
                 break
+    except ModuleNotFoundError:
+        pass
     finally:
         # if importing failed during iteration
         if current_lib is not None:
@@ -318,34 +323,6 @@
             warnings.warn(
                 f"Failed to load {lib_name} library, please uninstall nvidia-* packages via python package manager and reinstall torch.",
             )
-=======
-def _preload_cuda_deps(lib_folder: str, lib_name: str) -> None:
-    """Preloads cuda deps if they could not be found otherwise."""
-    # Should only be called on Linux if default path resolution have failed
-    assert platform.system() == "Linux", "Should only be called on Linux"
-
-    lib_path = None
-    for path in sys.path:
-        nvidia_path = os.path.join(path, "nvidia")
-        if not os.path.exists(nvidia_path):
-            continue
-        candidate_lib_paths = glob.glob(
-            os.path.join(nvidia_path, lib_folder, "lib", lib_name)
-        )
-        # if path/nvidia/lib_folder/ is not found look in path/lib_folder/
-        if not candidate_lib_paths:
-            candidate_lib_paths = glob.glob(
-                os.path.join(path, lib_folder, "lib", lib_name)
-            )
-
-        if candidate_lib_paths and not lib_path:
-            lib_path = candidate_lib_paths[0]
-        if lib_path:
-            break
-    if not lib_path:
-        raise ValueError(f"{lib_name} not found in the system path {sys.path}")
-    ctypes.CDLL(lib_path)
->>>>>>> 9f09b719
 
 
 # See Note [Global dependencies]
@@ -362,38 +339,7 @@
     here = os.path.abspath(__file__)
     global_deps_lib_path = os.path.join(os.path.dirname(here), "lib", lib_name)
 
-<<<<<<< HEAD
     ctypes.CDLL(global_deps_lib_path, mode=ctypes.RTLD_GLOBAL)
-=======
-    try:
-        ctypes.CDLL(global_deps_lib_path, mode=ctypes.RTLD_GLOBAL)
-    except OSError as err:
-        # Can only happen for wheel with cuda libs as PYPI deps
-        # As PyTorch is not purelib, but nvidia-*-cu12 is
-        cuda_libs: _Dict[str, str] = {
-            "cublas": "libcublas.so.*[0-9]",
-            "cudnn": "libcudnn.so.*[0-9]",
-            "cuda_nvrtc": "libnvrtc.so.*[0-9]",
-            "cuda_runtime": "libcudart.so.*[0-9]",
-            "cuda_cupti": "libcupti.so.*[0-9]",
-            "cufft": "libcufft.so.*[0-9]",
-            "curand": "libcurand.so.*[0-9]",
-            "nvjitlink": "libnvJitLink.so.*[0-9]",
-            "cusparse": "libcusparse.so.*[0-9]",
-            "cusparselt": "libcusparseLt.so.*[0-9]",
-            "cusolver": "libcusolver.so.*[0-9]",
-            "nccl": "libnccl.so.*[0-9]",
-            "nvtx": "libnvToolsExt.so.*[0-9]",
-        }
-        is_cuda_lib_err = [
-            lib for lib in cuda_libs.values() if lib.split(".")[0] in err.args[0]
-        ]
-        if not is_cuda_lib_err:
-            raise err
-        for lib_folder, lib_name in cuda_libs.items():
-            _preload_cuda_deps(lib_folder, lib_name)
-        ctypes.CDLL(global_deps_lib_path, mode=ctypes.RTLD_GLOBAL)
->>>>>>> 9f09b719
 
 
 if (USE_RTLD_GLOBAL_WITH_LIBTORCH or os.getenv("TORCH_USE_RTLD_GLOBAL")) and (
